{
  "name": "react-native-aztec",
<<<<<<< HEAD
  "version": "0.1.9",
=======
  "version": "0.1.11",
>>>>>>> 92be0c59
  "license": "GPL-2.0",
  "scripts": {
    "install-aztec-ios": "cd ./ios && carthage bootstrap --platform iOS --cache-builds",
    "update-aztec-ios": "cd ./ios && carthage update --platform iOS --cache-builds",
    "clean": "yarn clean-watchman; yarn clean-node; yarn clean-react; yarn clean-metro; yarn clean-jest;",
    "clean-jest": "rm -rf $TMPDIR/jest_*;",
    "clean-metro": "rm -rf $TMPDIR/metro-cache-*; rm -rf $TMPDIR/metro-bundler-cache-*;",
    "clean-node": "rm -rf node_modules/;",
    "clean-react": "rm -rf $TMPDIR/react-*; rm -rf $TMPDIR/react-native-packager-cache-*;",
    "clean-watchman": "command -v watchman >/dev/null 2>&1 && watchman watch-del-all;",
    "clean:install": "yarn clean && yarn install"
  },
  "peerDependencies": {
    "react": "16.6.1",
    "react-native": "0.57.5"
  },
  "dependencies": {
    "prop-types": "15.6.0"
  },
  "devDependencies": {
    "babel-cli": "^6.26.0",
    "babel-preset-flow": "^6.23.0",
    "flow-bin": "^0.69.0"
  }
}<|MERGE_RESOLUTION|>--- conflicted
+++ resolved
@@ -1,10 +1,6 @@
 {
   "name": "react-native-aztec",
-<<<<<<< HEAD
-  "version": "0.1.9",
-=======
   "version": "0.1.11",
->>>>>>> 92be0c59
   "license": "GPL-2.0",
   "scripts": {
     "install-aztec-ios": "cd ./ios && carthage bootstrap --platform iOS --cache-builds",
