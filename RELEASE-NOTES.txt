1.27.0
------
<<<<<<< HEAD
* Prefill caption for image blocks when available on the Media library
=======
* New block: Buttons. From now you’ll be able to add the individual Button block only inside the Buttons block
>>>>>>> 7488bacd

1.26.0
------
* [iOS] Disable ripple effect in all BottomSheet's controls.
* [Android] Disable ripple effect for Slider control
* New block: Columns
* New starter page template: Blog
* Make Starter Page Template picker buttons visible only when the screen height is enough
* Fix a bug which caused to show URL settings modal randomly when changing the device orientation multiple times during the time Starter Page Template Preview is open

1.25.0
------
* New block: Cover
* [Android] Dark Mode
* [Android] Improve icon on the "Take a Video" media option
* Removed the dimming effect on unselected blocks
* [iOS] Add alignment options for heading block
* Implemented dropdown toolbar for alignment toolbar in Heading, Paragraph, Image, MediaText blocks
* Block Editor: When editing link settings, tapping the keyboard return button now closes the settings panel as well as closing the keyboard.
* [Android] Show an "Edit" button overlay on selected image blocks

1.24.0
------
* New block: Latest Posts
* Fix Quote block's left border not being visible in Dark Mode
* Added Starter Page Templates: when you create a new page, we now show you a few templates to get started more quickly.
* Fix crash when pasting HTML content with embeded images on paragraphs

1.23.0
------
* New block: Group
* Add support for upload options in Gallery block
* Add support for size options in the Image block
* New block: Button
* Add scroll support inside block picker and block settings
* [Android] Fix issue preventing correct placeholder image from displaying during image upload
* [iOS] Fix diplay of large numbers on ordered lists
* Fix issue where adding emojis to the post title add strong HTML elements to the title of the post
* [iOS] Fix issue where alignment of paragraph blocks was not always being respected when splitting the paragraph or reading the post's html content.
* We’ve introduced a new toolbar that floats above the block you’re editing, which makes navigating your blocks easier — especially complex ones.

1.22.0
------
* Make inserter to show options on long-press to add before/after
* Retry displaying image when connectivity restores
* [iOS] Show an "Edit" button overlay on selected image blocks
* [Android] Fix blank post when sharing media from another app
* Add support for image size options in the gallery block
* Fix issue that sometimes prevented merging paragraph blocks

1.21.0
------
* Reduced padding around text on Rich Text based blocks.
* [Android] Improved stability on very long posts.

1.20.0
------
* Fix bug where image placeholders would sometimes not be shown
* Fix crash on undo
* Style fixes on the navigation UI
* [iOS] Fix focus issue
* New block: Shortcode. You can now create and edit Shortcode blocks in the editor.

1.19.0
------
* Add support for changing Settings in List Block.
* [iOS] Fix crash dismissing bottom-sheet after device rotation.
* [Android] Add support for Preformatted block.
* New block: Gallery. You can now create image galleries using WordPress Media library. Upload feature is coming soon.
* Add support for Video block settings

1.18.0
------
* [iOS] Added native fullscreen preview when clicking image from Image Block
* New block: Spacer

1.17.0
------
* Include block title in Unsupported block's UI
* Show new-block-indicator when no blocks at all and when at the last block
* Use existing links in the clipboard to prefill url field when inserting new link.
* Media & Text block alignment options
* Add alignment controls for paragraph blocks
* [iOS] Fix issue where the keyboard would not capitalize sentences correctly on some cases.
* [iOS] Support for Pexels image library
* [Android] Added native fullscreen preview when clicking image from Image Block
* [iOS] Add support for Preformatted block.
* [Android] Fix issue when removing image/page break block crashes the app

1.16.1
------
* [iOS] Fix tap on links bug that reappear on iOS 13.2

1.16.0
------
* [Android] Add support for pexels images
* Add left, center, and right image alignment controls
1.15.3
------
* [iOS] Fix a layout bug in RCTAztecView in iOS 13.2

1.15.2
------
* Fix issue when copy/paste photos from other apps, was not inserting an image on the post.
* Fix issue where the block inserter layout wasn't correct after device rotation.

1.15.0
------
* Fix issue when multiple media selection adds only one image or video block on Android
* Fix issue when force Touch app shortcut doesn't work properly selecting "New Photo Post" on iOS
* Add Link Target (Open in new tab) to Image Block.
* [iOS] DarkMode improvements.
* [iOS] Update to iOS 11 and Swift 5
* New block: Media & Text

1.14.0
------
* Fix a bug on iOS 13.0 were tapping on a link opens Safari
* Fix a link editing issue, where trying to add a empty link at the start of another link would remove the existing link.
* Fix missing content on long posts in html mode on Android

1.12.0
------
* Add rich text styling to video captions
* Prevent keyboard dismissal when switching between caption and text block on Android
* Blocks that would be replaced are now hidden when add block bottom sheet displays
* Tapping on empty editor area now always inserts new block at end of post

1.11.0
------
* Toolbar scroll position now resets when its content changes.
* Dark Mode for iOS.

1.10.0
------
* Adding a block from the post title now shows the add block here indicator.
* Deselect post title any time a block is added
* Fix loss of center alignment in image captions on Android

1.9.0
------
* Enable video block on Android platform
* Tapping on an empty editor area will create a new paragraph block
* Fix content loss issue when loading unsupported blocks containing inner blocks.
* Adding a block from the Post Title now inserts the block at the top of the Post.

1.8.0
------
* Fix pasting simple text on Post Title
* Remove editable empty line after list on the List block
* Performance improvements on rich text editing

1.7.0
------
* Fixed keyboard flickering issue after pressing Enter repeatedly on the Post Title.
* New blocks are available: video/quote/more

1.6.0
------
* Fixed issue with link settings where “Open in New Tab” was always OFF on open.
* Added UI to display a warning when a block has invalid content.<|MERGE_RESOLUTION|>--- conflicted
+++ resolved
@@ -1,10 +1,7 @@
 1.27.0
 ------
-<<<<<<< HEAD
 * Prefill caption for image blocks when available on the Media library
-=======
 * New block: Buttons. From now you’ll be able to add the individual Button block only inside the Buttons block
->>>>>>> 7488bacd
 
 1.26.0
 ------
