--- conflicted
+++ resolved
@@ -9,8 +9,6 @@
 	TouchableWithoutFeedback,
 	Dimensions,
 } from 'react-native';
-import { isEmpty, get, find, map } from 'lodash';
-
 /**
  * WordPress dependencies
  */
@@ -20,17 +18,12 @@
 	requestImageFailedRetryDialog,
 	requestImageUploadCancelDialog,
 	requestImageFullscreenPreview,
-<<<<<<< HEAD
-	showMediaEditorButton,
 } from '@wordpress/react-native-bridge';
-=======
-} from 'react-native-gutenberg-bridge';
 import { isEmpty, get, find, map } from 'lodash';
 
 /**
  * WordPress dependencies
  */
->>>>>>> d6ffe5aa
 import {
 	CycleSelectControl,
 	Icon,
