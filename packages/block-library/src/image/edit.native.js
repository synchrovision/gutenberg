/**
 * External dependencies
 */
import React from 'react';
import { View, ImageBackground, Text, TouchableWithoutFeedback, Dimensions } from 'react-native';
import {
	requestMediaImport,
	mediaUploadSync,
	requestImageFailedRetryDialog,
	requestImageUploadCancelDialog,
	requestImageFullscreenPreview,
} from 'react-native-gutenberg-bridge';
import { isEmpty, map, get } from 'lodash';

/**
 * WordPress dependencies
 */
import {
	CycleSelectControl,
	Icon,
	PanelBody,
	PanelActions,
	TextControl,
	ToggleControl,
	ToolbarButton,
	ToolbarGroup,
} from '@wordpress/components';

import {
	BlockCaption,
	MediaPlaceholder,
	MediaUpload,
	MediaUploadProgress,
	MEDIA_TYPE_IMAGE,
	BlockControls,
	InspectorControls,
	BlockAlignmentToolbar,
} from '@wordpress/block-editor';
import { __, sprintf } from '@wordpress/i18n';
import { isURL } from '@wordpress/url';
import { doAction, hasAction } from '@wordpress/hooks';
import { compose, withPreferredColorScheme } from '@wordpress/compose';
import { withSelect } from '@wordpress/data';

/**
 * Internal dependencies
 */
import styles from './styles.scss';
import SvgIcon, { editImageIcon } from './icon';
import SvgIconRetry from './icon-retry';
import { getUpdatedLinkTargetSettings } from './utils';

import {
	LINK_DESTINATION_CUSTOM,
	LINK_DESTINATION_NONE,
	DEFAULT_SIZE_SLUG,
} from './constants';

<<<<<<< HEAD
=======
const ICON_TYPE = {
	PLACEHOLDER: 'placeholder',
	RETRY: 'retry',
	UPLOAD: 'upload',
};
const IMAGE_SIZE_THUMBNAIL = 'thumbnail';
const IMAGE_SIZE_MEDIUM = 'medium';
const IMAGE_SIZE_LARGE = 'large';
const IMAGE_SIZE_FULL_SIZE = 'full';
const DEFAULT_SIZE_SLUG = IMAGE_SIZE_LARGE;
const sizeOptionLabels = {
	[ IMAGE_SIZE_THUMBNAIL ]: __( 'Thumbnail' ),
	[ IMAGE_SIZE_MEDIUM ]: __( 'Medium' ),
	[ IMAGE_SIZE_LARGE ]: __( 'Large' ),
	[ IMAGE_SIZE_FULL_SIZE ]: __( 'Full Size' ),
};
const sizeOptions = map( sizeOptionLabels, ( label, option ) => ( { value: option, label } ) );

>>>>>>> 99d38dfa
// Default Image ratio 4:3
const IMAGE_ASPECT_RATIO = 4 / 3;

const getUrlForSlug = ( image, { sizeSlug } ) => {
	return get( image, [ 'media_details', 'sizes', sizeSlug, 'source_url' ] );
};

export class ImageEdit extends React.Component {
	constructor( props ) {
		super( props );

		this.state = {
			isCaptionSelected: false,
		};

		this.finishMediaUploadWithSuccess = this.finishMediaUploadWithSuccess.bind( this );
		this.finishMediaUploadWithFailure = this.finishMediaUploadWithFailure.bind( this );
		this.mediaUploadStateReset = this.mediaUploadStateReset.bind( this );
		this.onSelectMediaUploadOption = this.onSelectMediaUploadOption.bind( this );
		this.updateMediaProgress = this.updateMediaProgress.bind( this );
		this.updateAlt = this.updateAlt.bind( this );
		this.updateImageURL = this.updateImageURL.bind( this );
		this.onSetLinkDestination = this.onSetLinkDestination.bind( this );
		this.onSetNewTab = this.onSetNewTab.bind( this );
		this.onSetSizeSlug = this.onSetSizeSlug.bind( this );
		this.onImagePressed = this.onImagePressed.bind( this );
		this.onClearSettings = this.onClearSettings.bind( this );
		this.onFocusCaption = this.onFocusCaption.bind( this );
		this.updateAlignment = this.updateAlignment.bind( this );
	}

	componentDidMount() {
		const { attributes, setAttributes } = this.props;

		// This will warn when we have `id` defined, while `url` is undefined.
		// This may help track this issue: https://github.com/wordpress-mobile/WordPress-Android/issues/9768
		// where a cancelled image upload was resulting in a subsequent crash.
		if ( attributes.id && ! attributes.url ) {
			// eslint-disable-next-line no-console
			console.warn( 'Attributes has id with no url.' );
		}

		// Detect any pasted image and start an upload
		if ( ! attributes.id && attributes.url && attributes.url.indexOf( 'file:' ) === 0 ) {
			requestMediaImport( attributes.url, ( id, url ) => {
				if ( url ) {
					setAttributes( { id, url } );
				}
			} );
		}

		// Make sure we mark any temporary images as failed if they failed while
		// the editor wasn't open
		if ( attributes.id && attributes.url && ! isURL( attributes.url ) ) {
			mediaUploadSync();
		}
	}

	componentWillUnmount() {
		// this action will only exist if the user pressed the trash button on the block holder
		if ( hasAction( 'blocks.onRemoveBlockCheckUpload' ) && this.state.isUploadInProgress ) {
			doAction( 'blocks.onRemoveBlockCheckUpload', this.props.attributes.id );
		}
	}

	componentDidUpdate( previousProps ) {
		if ( ! previousProps.image && this.props.image ) {
			const { image, attributes } = this.props;
			const url = getUrlForSlug( image, attributes ) || image.source_url;
			this.props.setAttributes( { url } );
		}
	}

	static getDerivedStateFromProps( props, state ) {
		// Avoid a UI flicker in the toolbar by insuring that isCaptionSelected
		// is updated immediately any time the isSelected prop becomes false
		return {
			isCaptionSelected: props.isSelected && state.isCaptionSelected,
		};
	}

	onImagePressed() {
		const { attributes } = this.props;

		if ( this.state.isUploadInProgress ) {
			requestImageUploadCancelDialog( attributes.id );
		} else if ( attributes.id && ! isURL( attributes.url ) ) {
			requestImageFailedRetryDialog( attributes.id );
		} else if ( ! this.state.isCaptionSelected ) {
			requestImageFullscreenPreview( attributes.url );
		}

		this.setState( {
			isCaptionSelected: false,
		} );
	}

	updateMediaProgress( payload ) {
		const { setAttributes } = this.props;
		if ( payload.mediaUrl ) {
			setAttributes( { url: payload.mediaUrl } );
		}

		if ( ! this.state.isUploadInProgress ) {
			this.setState( { isUploadInProgress: true } );
		}
	}

	finishMediaUploadWithSuccess( payload ) {
		const { setAttributes } = this.props;

		setAttributes( { url: payload.mediaUrl, id: payload.mediaServerId } );
		this.setState( { isUploadInProgress: false } );
	}

	finishMediaUploadWithFailure( payload ) {
		const { setAttributes } = this.props;

		setAttributes( { id: payload.mediaId } );
		this.setState( { isUploadInProgress: false } );
	}

	mediaUploadStateReset() {
		const { setAttributes } = this.props;

		setAttributes( { id: null, url: null } );
		this.setState( { isUploadInProgress: false } );
	}

	updateAlt( newAlt ) {
		this.props.setAttributes( { alt: newAlt } );
	}

	updateImageURL( url ) {
		this.props.setAttributes( { url, width: undefined, height: undefined } );
	}

	updateAlignment( nextAlign ) {
		this.props.setAttributes( { align: nextAlign } );
	}

	onSetLinkDestination( href ) {
		this.props.setAttributes( {
			linkDestination: LINK_DESTINATION_CUSTOM,
			href,
		} );
	}

	onSetNewTab( value ) {
		const updatedLinkTarget = getUpdatedLinkTargetSettings( value, this.props.attributes );
		this.props.setAttributes( updatedLinkTarget );
	}

	onSetSizeSlug( sizeSlug ) {
		const { image } = this.props;

		const url = getUrlForSlug( image, { sizeSlug } );
		if ( ! url ) {
			return null;
		}

		this.props.setAttributes( {
			url,
			width: undefined,
			height: undefined,
			sizeSlug,
		} );
	}

	onClearSettings() {
		this.props.setAttributes( {
			alt: '',
			linkDestination: LINK_DESTINATION_NONE,
			href: undefined,
			linkTarget: undefined,
			sizeSlug: DEFAULT_SIZE_SLUG,
			rel: undefined,
		} );
	}

	onSelectMediaUploadOption( media ) {
		const { id, url } = this.props.attributes;

		const mediaAttributes = {
			id: media.id,
			url: media.url,
		};

		let additionalAttributes;
		// Reset the dimension attributes if changing to a different image.
		if ( ! media.id || media.id !== id ) {
			additionalAttributes = {
				width: undefined,
				height: undefined,
				sizeSlug: DEFAULT_SIZE_SLUG,
			};
		} else {
			// Keep the same url when selecting the same file, so "Image Size" option is not changed.
			additionalAttributes = { url };
		}

		this.props.setAttributes( {
			...mediaAttributes,
			...additionalAttributes,
		} );
	}

	onFocusCaption() {
		if ( this.props.onFocus ) {
			this.props.onFocus();
		}
		if ( ! this.state.isCaptionSelected ) {
			this.setState( {
				isCaptionSelected: true,
			} );
		}
	}

	getIcon( iconType ) {
		let iconStyle;
		switch ( iconType ) {
			case ICON_TYPE.RETRY:
				return <Icon icon={ SvgIconRetry } { ...styles.iconRetry } />;
			case ICON_TYPE.PLACEHOLDER:
				iconStyle = this.props.getStylesFromColorScheme( styles.iconPlaceholder, styles.iconPlaceholderDark );
				break;
			case ICON_TYPE.UPLOAD:
				iconStyle = this.props.getStylesFromColorScheme( styles.iconUpload, styles.iconUploadDark );
				break;
		}
		return <Icon icon={ SvgIcon } { ...iconStyle } />;
	}

	render() {
		const { attributes, isSelected, image, imageSizes } = this.props;
		const { align, url, height, width, alt, href, id, linkTarget, sizeSlug } = attributes;

		const actions = [ { label: __( 'Clear All Settings' ), onPress: this.onClearSettings } ];

		const getImageSizeOptions = () => map( imageSizes, ( { label, slug } ) => {
			return {
				value: slug,
				label,
			};
		} );

		const getToolbarEditButton = ( open ) => (
			<BlockControls>
				<ToolbarGroup>
					<ToolbarButton
						title={ __( 'Edit image' ) }
						icon={ editImageIcon }
						onClick={ open }
					/>
				</ToolbarGroup>
				<BlockAlignmentToolbar
					value={ align }
					onChange={ this.updateAlignment }
					isCollapsed={ false }
				/>
			</BlockControls>
		);

		const getInspectorControls = () => (
			<InspectorControls>
				<PanelBody title={ __( 'Image Settings' ) } >
					<TextControl
						icon={ 'admin-links' }
						label={ __( 'Link To' ) }
						value={ href || '' }
						valuePlaceholder={ __( 'Add URL' ) }
						onChange={ this.onSetLinkDestination }
						autoCapitalize="none"
						autoCorrect={ false }
						keyboardType="url"
					/>
					<ToggleControl
						icon={ 'external' }
						label={ __( 'Open in new tab' ) }
						checked={ linkTarget === '_blank' }
						onChange={ this.onSetNewTab }
					/>
					{ // eslint-disable-next-line no-undef
						image && __DEV__ &&
						<CycleSelectControl
							icon={ 'editor-expand' }
							label={ __( 'Size' ) }
							value={ sizeSlug || DEFAULT_SIZE_SLUG }
							onChangeValue={ ( newValue ) => this.onSetSizeSlug( newValue ) }
							options={ getImageSizeOptions() }
						/> }
					<TextControl
						icon={ 'editor-textcolor' }
						label={ __( 'Alt Text' ) }
						value={ alt || '' }
						valuePlaceholder={ __( 'None' ) }
						separatorType={ 'none' }
						onChangeValue={ this.updateAlt }
					/>
				</PanelBody>
				<PanelActions actions={ actions } />
			</InspectorControls>
		);

		if ( ! url ) {
			return (
				<View style={ { flex: 1 } } >
					<MediaPlaceholder
						allowedTypes={ [ MEDIA_TYPE_IMAGE ] }
						onSelect={ this.onSelectMediaUploadOption }
						icon={ this.getIcon( ICON_TYPE.PLACEHOLDER ) }
						onFocus={ this.props.onFocus }
					/>
				</View>
			);
		}

		const alignToFlex = {
			left: 'flex-start',
			center: 'center',
			right: 'flex-end',
			full: 'center',
			wide: 'center',
		};

		const imageContainerHeight = Dimensions.get( 'window' ).width / IMAGE_ASPECT_RATIO;

		const getImageComponent = ( openMediaOptions, getMediaOptions ) => (
			<TouchableWithoutFeedback
				accessible={ ! isSelected }
				onPress={ this.onImagePressed }
				onLongPress={ openMediaOptions }
				disabled={ ! isSelected }
			>
				<View style={ { flex: 1 } }>
					{ getInspectorControls() }
					{ getMediaOptions() }
					{ ( ! this.state.isCaptionSelected ) &&
						getToolbarEditButton( openMediaOptions )
					}
					<MediaUploadProgress
						height={ height }
						width={ width }
						coverUrl={ url }
						mediaId={ id }
						onUpdateMediaProgress={ this.updateMediaProgress }
						onFinishMediaUploadWithSuccess={ this.finishMediaUploadWithSuccess }
						onFinishMediaUploadWithFailure={ this.finishMediaUploadWithFailure }
						onMediaUploadStateReset={ this.mediaUploadStateReset }
						renderContent={ ( { isUploadInProgress, isUploadFailed, finalWidth, finalHeight, imageWidthWithinContainer, retryMessage } ) => {
							const opacity = isUploadInProgress ? 0.3 : 1;
							const imageBorderOnSelectedStyle = isSelected && ! ( isUploadInProgress || isUploadFailed || this.state.isCaptionSelected ) ? styles.imageBorder : '';

							const iconRetryContainer = (
								<View style={ styles.modalIcon }>
									{ this.getIcon( ICON_TYPE.RETRY ) }
								</View>
							);

							return (
								<View style={ {
									flex: 1,
									// only set alignSelf if an image exists because alignSelf causes the placeholder
									// to disappear when an aligned image can't be downloaded
									// https://github.com/wordpress-mobile/gutenberg-mobile/issues/1592
									alignSelf: imageWidthWithinContainer && alignToFlex[ align ] }
								} >
									{ ! imageWidthWithinContainer &&
										<View style={ [ this.props.getStylesFromColorScheme( styles.imageContainerUpload, styles.imageContainerUploadDark ),
											{ height: imageContainerHeight } ] } >
											<View style={ styles.imageUploadingIconContainer }>
												{ this.getIcon( ICON_TYPE.UPLOAD ) }
											</View>
										</View> }
									<ImageBackground
										accessible={ true }
										disabled={ ! isSelected }
										accessibilityLabel={ alt }
										accessibilityHint={ __( 'Double tap and hold to edit' ) }
										accessibilityRole={ 'imagebutton' }
										style={ [ imageBorderOnSelectedStyle, { width: finalWidth, height: finalHeight, opacity } ] }
										resizeMethod="scale"
										source={ { uri: url } }
										key={ url }
									>
										{ isUploadFailed &&
											<View style={ [ styles.imageContainer, { flex: 1, backgroundColor: 'rgba(0, 0, 0, 0.5)' } ] } >
												{ iconRetryContainer }
												<Text style={ styles.uploadFailedText }>{ retryMessage }</Text>
											</View>
										}
									</ImageBackground>
								</View>
							);
						} }
					/>
					<BlockCaption
						clientId={ this.props.clientId }
						isSelected={ this.state.isCaptionSelected }
						accessible={ true }
						accessibilityLabelCreator={ ( caption ) =>
							isEmpty( caption ) ?
							/* translators: accessibility text. Empty image caption. */
								( 'Image caption. Empty' ) :
								sprintf(
								/* translators: accessibility text. %s: image caption. */
									__( 'Image caption. %s' ),
									caption )
						}
						onFocus={ this.onFocusCaption }
						onBlur={ this.props.onBlur } // always assign onBlur as props
					/>
				</View>
			</TouchableWithoutFeedback>
		);

		return (
			<MediaUpload allowedTypes={ [ MEDIA_TYPE_IMAGE ] }
				onSelect={ this.onSelectMediaUploadOption }
				render={ ( { open, getMediaOptions } ) => {
					return getImageComponent( open, getMediaOptions );
				} }
			/>
		);
	}
}

export default compose( [
	withSelect( ( select, props ) => {
		const { getMedia } = select( 'core' );
		const { getSettings } = select( 'core/block-editor' );
		const { attributes: { id }, isSelected } = props;
		const {
			imageSizes,
		} = getSettings();

		return {
			image: id && isSelected ? getMedia( id ) : null,
			imageSizes,
		};
	} ),
	withPreferredColorScheme,
] )( ImageEdit );<|MERGE_RESOLUTION|>--- conflicted
+++ resolved
@@ -56,27 +56,12 @@
 	DEFAULT_SIZE_SLUG,
 } from './constants';
 
-<<<<<<< HEAD
-=======
 const ICON_TYPE = {
 	PLACEHOLDER: 'placeholder',
 	RETRY: 'retry',
 	UPLOAD: 'upload',
 };
-const IMAGE_SIZE_THUMBNAIL = 'thumbnail';
-const IMAGE_SIZE_MEDIUM = 'medium';
-const IMAGE_SIZE_LARGE = 'large';
-const IMAGE_SIZE_FULL_SIZE = 'full';
-const DEFAULT_SIZE_SLUG = IMAGE_SIZE_LARGE;
-const sizeOptionLabels = {
-	[ IMAGE_SIZE_THUMBNAIL ]: __( 'Thumbnail' ),
-	[ IMAGE_SIZE_MEDIUM ]: __( 'Medium' ),
-	[ IMAGE_SIZE_LARGE ]: __( 'Large' ),
-	[ IMAGE_SIZE_FULL_SIZE ]: __( 'Full Size' ),
-};
-const sizeOptions = map( sizeOptionLabels, ( label, option ) => ( { value: option, label } ) );
-
->>>>>>> 99d38dfa
+
 // Default Image ratio 4:3
 const IMAGE_ASPECT_RATIO = 4 / 3;
 
