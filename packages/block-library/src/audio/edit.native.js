--- conflicted
+++ resolved
@@ -28,12 +28,9 @@
 import { __, sprintf } from '@wordpress/i18n';
 import { audio as icon, replace } from '@wordpress/icons';
 import { useState } from '@wordpress/element';
-<<<<<<< HEAD
-import { isURL } from '@wordpress/url';
-=======
 import { useDispatch } from '@wordpress/data';
 import { store as noticesStore } from '@wordpress/notices';
->>>>>>> f36f3dbb
+import { isURL } from '@wordpress/url';
 
 /**
  * Internal dependencies
@@ -62,12 +59,7 @@
 	const { createErrorNotice } = useDispatch( noticesStore );
 
 	const onError = () => {
-<<<<<<< HEAD
-		// TODO: Set up error state
-		createErrorNotice( __( 'Error' ) );
-=======
 		createErrorNotice( __( 'Failed to insert audio file.' ) );
->>>>>>> f36f3dbb
 	};
 
 	function toggleAttribute( attribute ) {
@@ -86,14 +78,6 @@
 		}
 	}
 
-<<<<<<< HEAD
-	function createErrorNotice( message ) {
-		noticeOperations.removeAllNotices();
-		noticeOperations.createErrorNotice( message );
-	}
-
-=======
->>>>>>> f36f3dbb
 	function onSelectAudio( media ) {
 		if ( ! media || ! media.url ) {
 			// in this case there was an error and we should continue in the editing state
@@ -126,11 +110,6 @@
 					accept="audio/*"
 					allowedTypes={ ALLOWED_MEDIA_TYPES }
 					value={ attributes }
-<<<<<<< HEAD
-					notices={ noticeUI }
-					onError={ createErrorNotice }
-=======
->>>>>>> f36f3dbb
 					onFocus={ onFocus }
 				/>
 			</View>
