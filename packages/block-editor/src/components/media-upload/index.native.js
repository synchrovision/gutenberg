--- conflicted
+++ resolved
@@ -1,13 +1,11 @@
 /**
  * External dependencies
  */
-<<<<<<< HEAD
+import { Platform } from 'react-native';
+
+import { delay } from 'lodash';
+
 import prompt from 'react-native-prompt-android';
-=======
-import { Platform } from 'react-native';
-
-import { delay } from 'lodash';
->>>>>>> d21586eb
 
 /**
  * WordPress dependencies
