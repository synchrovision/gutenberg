/**
 * External dependencies
 */
import { over, includes } from 'lodash';

/**
 * WordPress dependencies
 */
import { useRef, useEffect } from '@wordpress/element';
import { useSelect, useDispatch } from '@wordpress/data';
import { isTextField } from '@wordpress/dom';
import {
	UP,
	RIGHT,
	DOWN,
	LEFT,
	ENTER,
	BACKSPACE,
	ESCAPE,
	TAB,
} from '@wordpress/keycodes';
import { withSafeTimeout } from '@wordpress/compose';

/**
 * Set of key codes upon which typing is to be initiated on a keydown event.
 *
 * @type {number[]}
 */
const KEY_DOWN_ELIGIBLE_KEY_CODES = [ UP, RIGHT, DOWN, LEFT, ENTER, BACKSPACE ];

/**
 * Returns true if a given keydown event can be inferred as intent to start
 * typing, or false otherwise. A keydown is considered eligible if it is a
 * text navigation without shift active.
 *
 * @param {KeyboardEvent} event Keydown event to test.
 *
 * @return {boolean} Whether event is eligible to start typing.
 */
function isKeyDownEligibleForStartTyping( event ) {
	const { keyCode, shiftKey } = event;
	return ! shiftKey && includes( KEY_DOWN_ELIGIBLE_KEY_CODES, keyCode );
}

function ObserveTyping( { children, setTimeout: setSafeTimeout } ) {
	const lastMouseMove = useRef();
	const isTyping = useSelect( ( select ) =>
		select( 'core/block-editor' ).isTyping()
	);
	const { startTyping, stopTyping } = useDispatch( 'core/block-editor' );
	useEffect( () => {
		toggleEventBindings( isTyping );
		return () => toggleEventBindings( false );
	}, [ isTyping ] );

	/**
	 * Bind or unbind events to the document when typing has started or stopped
	 * respectively, or when component has become unmounted.
	 *
	 * @param {boolean} isBound Whether event bindings should be applied.
	 */
	function toggleEventBindings( isBound ) {
		const bindFn = isBound ? 'addEventListener' : 'removeEventListener';
		document[ bindFn ](
			'selectionchange',
			stopTypingOnSelectionUncollapse
		);
		document[ bindFn ]( 'mousemove', stopTypingOnMouseMove );
	}

	/**
	 * On mouse move, unset typing flag if user has moved cursor.
	 *
	 * @param {MouseEvent} event Mousemove event.
	 */
	function stopTypingOnMouseMove( event ) {
		const { clientX, clientY } = event;

		// We need to check that the mouse really moved because Safari triggers
		// mousemove events when shift or ctrl are pressed.
		if ( lastMouseMove.current ) {
			const {
				clientX: lastClientX,
				clientY: lastClientY,
			} = lastMouseMove.current;

			if ( lastClientX !== clientX || lastClientY !== clientY ) {
				stopTyping();
			}
		}

		lastMouseMove.current = { clientX, clientY };
	}

	/**
	 * On selection change, unset typing flag if user has made an uncollapsed
	 * (shift) selection.
	 */
	function stopTypingOnSelectionUncollapse() {
		const selection = window.getSelection();
		const isCollapsed =
			selection.rangeCount > 0 && selection.getRangeAt( 0 ).collapsed;

		if ( ! isCollapsed ) {
			stopTyping();
		}
	}

	/**
	 * Unsets typing flag if user presses Escape while typing flag is active.
	 *
	 * @param {KeyboardEvent} event Keypress or keydown event to interpret.
	 */
	function stopTypingOnEscapeKey( event ) {
<<<<<<< HEAD
		if ( isTyping && event.keyCode === ESCAPE ) {
=======
		if (
			isTyping &&
			( event.keyCode === ESCAPE || event.keyCode === TAB )
		) {
>>>>>>> 251bab45
			stopTyping();
		}
	}

	/**
	 * Handles a keypress or keydown event to infer intention to start typing.
	 *
	 * @param {KeyboardEvent} event Keypress or keydown event to interpret.
	 */
	function startTypingInTextField( event ) {
		const { type, target } = event;

		// Abort early if already typing, or key press is incurred outside a
		// text field (e.g. arrow-ing through toolbar buttons).
		// Ignore typing in a block toolbar
		if (
			isTyping ||
			! isTextField( target ) ||
			target.closest( '.block-editor-block-toolbar' )
		) {
			return;
		}

		// Special-case keydown because certain keys do not emit a keypress
		// event. Conversely avoid keydown as the canonical event since there
		// are many keydown which are explicitly not targeted for typing.
		if (
			type === 'keydown' &&
			! isKeyDownEligibleForStartTyping( event )
		) {
			return;
		}

		startTyping();
	}

	/**
	 * Stops typing when focus transitions to a non-text field element.
	 *
	 * @param {FocusEvent} event Focus event.
	 */
	function stopTypingOnNonTextField( event ) {
		const { target } = event;

		// Since focus to a non-text field via arrow key will trigger before
		// the keydown event, wait until after current stack before evaluating
		// whether typing is to be stopped. Otherwise, typing will re-start.
		setSafeTimeout( () => {
			if ( isTyping && ! isTextField( target ) ) {
				stopTyping();
			}
		} );
	}

	// Disable reason: This component is responsible for capturing bubbled
	// keyboard events which are interpreted as typing intent.

	/* eslint-disable jsx-a11y/no-static-element-interactions */
	return (
		<div
			onFocus={ stopTypingOnNonTextField }
			onKeyPress={ startTypingInTextField }
			onKeyDown={ over( [
				startTypingInTextField,
				stopTypingOnEscapeKey,
			] ) }
		>
			{ children }
		</div>
	);
	/* eslint-enable jsx-a11y/no-static-element-interactions */
}

/**
 * @see https://github.com/WordPress/gutenberg/blob/master/packages/block-editor/src/components/observe-typing/README.md
 */
export default withSafeTimeout( ObserveTyping );<|MERGE_RESOLUTION|>--- conflicted
+++ resolved
@@ -112,14 +112,10 @@
 	 * @param {KeyboardEvent} event Keypress or keydown event to interpret.
 	 */
 	function stopTypingOnEscapeKey( event ) {
-<<<<<<< HEAD
-		if ( isTyping && event.keyCode === ESCAPE ) {
-=======
 		if (
 			isTyping &&
 			( event.keyCode === ESCAPE || event.keyCode === TAB )
 		) {
->>>>>>> 251bab45
 			stopTyping();
 		}
 	}
