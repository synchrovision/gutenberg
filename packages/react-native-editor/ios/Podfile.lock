--- conflicted
+++ resolved
@@ -13,17 +13,10 @@
     - ReactCommon/turbomodule/core (= 0.66.2)
   - fmt (6.2.1)
   - glog (0.3.5)
-<<<<<<< HEAD
-  - Gutenberg (1.65.0):
+  - Gutenberg (1.65.1):
     - React-Core (= 0.66.2)
     - React-CoreModules (= 0.66.2)
     - React-RCTImage (= 0.66.2)
-=======
-  - Gutenberg (1.66.0):
-    - React-Core (= 0.64.0)
-    - React-CoreModules (= 0.64.0)
-    - React-RCTImage (= 0.64.0)
->>>>>>> 71b91b36
     - RNTAztecView
   - RCT-Folly (2021.06.28.00-v2):
     - boost
@@ -319,7 +312,7 @@
     - React-Core
   - RNSVG (9.13.7-wp-1):
     - React-Core
-  - RNTAztecView (1.66.0):
+  - RNTAztecView (1.65.1):
     - React-Core
     - WordPress-Aztec-iOS (~> 1.19.5)
   - WordPress-Aztec-iOS (1.19.5)
@@ -480,13 +473,12 @@
 SPEC CHECKSUMS:
   boost: a7c83b31436843459a1961bfd74b96033dc77234
   BVLinearGradient: 1e5474c982efcfcaed47f368a61431bb38a4faf8
-<<<<<<< HEAD
   DoubleConversion: 831926d9b8bf8166fd87886c4abab286c2422662
   FBLazyVector: 57a8b34460679fb69e1ce7d625b04dbd1596b1f1
   FBReactNativeSpec: 18438b1c04ce502ed681cd19db3f4508964c082a
   fmt: ff9d55029c625d3757ed641535fd4a75fedc7ce9
   glog: 5337263514dd6f09803962437687240c5dc39aa4
-  Gutenberg: 1e0e633d76c1694ce963d065f2483ec4912fbf9a
+  Gutenberg: 798f2c905db29ad15638a8e74a42fedeed239e28
   RCT-Folly: a21c126816d8025b547704b777a2ba552f3d9fa9
   RCTRequired: 5e9e85f48da8dd447f5834ce14c6799ea8c7f41a
   RCTTypeSafety: aba333d04d88d1f954e93666a08d7ae57a87ab30
@@ -499,24 +491,6 @@
   React-jsiexecutor: 573adf0d6ce5e05c55872dfde5b1589acb88a96f
   React-jsinspector: b08b2d5e86cef9dc4bb69f0aa0bbe6d210fb7da5
   React-logger: faee236598b0f7e1a5e3b68577016ac451f1f993
-=======
-  DoubleConversion: cf9b38bf0b2d048436d9a82ad2abe1404f11e7de
-  FBLazyVector: 49cbe4b43e445b06bf29199b6ad2057649e4c8f5
-  FBReactNativeSpec: ebf5d0d5406a50fed4bd7e93460435dfddcab39a
-  glog: 73c2498ac6884b13ede40eda8228cb1eee9d9d62
-  Gutenberg: 5f1e73aa4f5ad36a6d0dda5787f15ca81f468275
-  RCT-Folly: ec7a233ccc97cc556cf7237f0db1ff65b986f27c
-  RCTRequired: 2f8cb5b7533219bf4218a045f92768129cf7050a
-  RCTTypeSafety: 512728b73549e72ad7330b92f3d42936f2a4de5b
-  React: 98eac01574128a790f0bbbafe2d1a8607291ac24
-  React-callinvoker: def3f7fae16192df68d9b69fd4bbb59092ee36bc
-  React-Core: 70a52aa5dbe9b83befae82038451a7df9fd54c5a
-  React-CoreModules: 052edef46117862e2570eb3a0f06d81c61d2c4b8
-  React-cxxreact: c1dc71b30653cfb4770efdafcbdc0ad6d388baab
-  React-jsi: 74341196d9547cbcbcfa4b3bbbf03af56431d5a1
-  React-jsiexecutor: 06a9c77b56902ae7ffcdd7a4905f664adc5d237b
-  React-jsinspector: 0ae35a37b20d5e031eb020a69cc5afdbd6406301
->>>>>>> 71b91b36
   react-native-blur: ef741a08d020010ba65e411be0ab82d1d325e7ad
   react-native-get-random-values: b3910975884a214fde519ccc0ad060b96d8f4720
   react-native-keyboard-aware-scroll-view: 374b637c8684d7de50bd930df1a2d2b8fd49daa5
@@ -543,7 +517,7 @@
   RNReanimated: 39a9478eb635667c9a4da08ac906add9901b145e
   RNScreens: 185dcb481fab2f3dc77413f62b43dc3df826029c
   RNSVG: 9c0db12736608e32841e90fe9773db70ea40de20
-  RNTAztecView: 976532cf04d8afa435d00b6f0f9cd78063fa6dcd
+  RNTAztecView: 5b219602c9891701cc6d2d3cd54bc806c8a32dd8
   WordPress-Aztec-iOS: af36d9cb86a0109b568f516874870e2801ba1bd9
   Yoga: 9a08effa851c1d8cc1647691895540bc168ea65f
 
