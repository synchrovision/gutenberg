--- conflicted
+++ resolved
@@ -10,6 +10,7 @@
 -->
 
 ## Unreleased
+-   [*] Image block: Replacing the media for an image set as featured prompts to update the featured image [#34666]
 
 ## 1.70.0
 
@@ -106,9 +107,6 @@
 
 -   [**] [Embed block] Implement WP embed preview component [#34004]
 -   [*] [Embed block] Fix content disappearing on Android when switching light/dark mode [#34207]
-<<<<<<< HEAD
--   [*] Image block: Replacing the media for an image set as featured prompts to update the featured image [#34666]
-=======
 -   [*] Embed block: Add device's locale to preview content [#33858]
 -   [**] Fix Android-only issue of main toolbar initial position being wrong when RTL [#34617]
 -   [**] Embed block: Implemented the No Preview UI when an embed is successful, but we're unable to show an inline preview [#34626]
@@ -123,7 +121,6 @@
 ## 1.61.1
 
 -   [*] Fix crash related to reusable blocks in the block picker. [#34873]
->>>>>>> 8d7dc99a
 
 ## 1.61.0
 
