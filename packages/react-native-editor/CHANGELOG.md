<!-- Learn how to maintain this file at https://github.com/WordPress/gutenberg/tree/HEAD/packages#maintaining-changelogs. -->

<!--
For each user feature we should also add a importance categorization label  to indicate the relevance of the change for end users of GB Mobile. The format is the following:
[***] → Major new features, significant updates to core flows, or impactful fixes (e.g. a crash that impacts a lot of users) — things our users should be aware of.

[**] → Changes our users will probably notice, but doesn’t impact core flows. Most fixes.

[*] → Minor enhancements and fixes that address annoyances — things our users can miss.
-->

## Unreleased
<<<<<<< HEAD

## 1.61.1
-   [*] Fix crash related to reusable blocks in the block picker. [#34873]
=======
-   [**] [Embed block] Implement WP embed preview component [#34004]
-   [*] [Embed block] Fix content disappearing on Android when switching light/dark mode [#34207]
-   [*] Embed block: Add device's locale to preview content [#33858]
-   [**] Fix Android-only issue of main toolbar initial position being wrong when RTL [#34617]
-   [**] Embed block: Implemented the No Preview UI when an embed is successful, but we're unable to show an inline preview [#34626]
-   [*] Column block: Translate column width's control labels [#34777]
-   [**] Enable embed preview for Instagram and Vimeo providers. [#34563]
>>>>>>> 43a6e886

## 1.61.0
-   [**] Enable embed preview for a list of providers (for now only YouTube and Twitter) [#34446]
-   [***] Inserter: Add Inserter Block Search [https://github.com/WordPress/gutenberg/pull/33237]

## 1.60.1
-   [*] RNmobile: Fix the cancel button on Block Variation Picker / Columns Block. [#34249]
-   [*] Column block: Fix Android close button alignment. [#34332]

## 1.60.0
-   [**] Embed block: Add "Resize for smaller devices" setting. [#33654]

## 1.59.2
-   [*] Inserter: Prevent non-deterministic order of inserter items [#34078]
-   [*] Fix missing block title of core/latest-posts block [#34116]

## 1.59.1
-   [*] Global styles - Add color to the block styles filter list [#34000]
-   [*] Rich text - toTree - Add check in replacements before accessing its type [#34020]

## 1.59.0
-   [*] [Android] Fix UBE's inaccessible "more" toolbar item. [#33740]
-   [*] Image block: Add a "featured" banner and ability to set or remove an image as featured. (iOS only) [#31345]

## 1.58.3
-   [*] Rich text - toTree - Add check in replacements before accessing its type [#34020]

## 1.58.2
-   [*] Fix issue with text input in alt text settings [#33845]

## 1.58.1
-   [*] Global styles: Check for undefined values and merge user colors [#33707]
-   [*] [Embed block] Disable paragraph transform [#33745]

## 1.58.0
-   [***] New Block: Embed block. [#33452]

## 1.57.0
-   [*] Update loading and failed screens for web version of the editor [#32395]
-   [*] Handle floating keyboard case - Fix issue with the block selector on iPad. [#33089]
-   [**] Added color/background customization for text blocks. [#33250]

## 1.56.0
-   [*] Tweaks to the badge component's styling, including change of background color and reduced padding. [#32865]

## 1.55.2
-   [**] Fix incorrect block insertion point after blurring the post title field. [#32831]

## 1.55.1
-   [*] Fix: RNMobile borderRadius value setting [#32717]
-   [*] Improve unsupported block message for reusable block [#32618]

## 1.55.0
-   [*] Gallery block - Fix gallery images caption text formatting [#32351]
-   [*] Image block: "Set as featured" button within image block settings. (Android only) [#31705]
-   [***] Audio block now available on WP.com sites on the free plan. [#31966]

## 1.54.0
-   [***] Slash inserter [#29772]
-   [*] Audio block: Add Insert from URL functionality. [#27817]
-   [*] The BottomSheet Cell component now supports the help prop so that a hint can be supplied to all Cell based components. [#30885]
-   [***] Enable reusable block only in WP.com sites [#31744]

## 1.53.1

-   [*] Fix missing title for some unsupported blocks [#31743]

## 1.53.0

-   [*] Bottom-sheet: Add custom header [#30291]
-   [*] Fixes color picker rendering bug when scrolling [#30994]
-   [*] Add enableCaching param to fetch request on Android [#31186]
-   [***] Add reusable blocks to the inserter menu. [#28495]

## 1.52.2

-   [*] Disabled featured image banner on iOS. [#31681]

## 1.52.1

-   [*] Fixes for the generated localized strings files.

## 1.52.0

-   [***] Search block now available on mobile! [https://github.com/WordPress/gutenberg/pull/30783]
-   [*] Image block: Add a "featured" banner. (Android only) [#30806]
-   [**] The media upload options of the Image, Video and Gallery block automatically opens when the respective block is inserted. [#29546]
-   [**] The media upload options of the File and Audio block automatically opens when the respective block is inserted. [#31025]
-   [*] Fixed a bug where the Search block was stealing focus from the Image block upon updating image asset [#31393]

## 1.51.1

-   [*] Updates relative block-support asset path [#31184]

## 1.51.0

-   [*] Image block: Improve text entry for long alt text. [#29670]
-   [*] a11y: Bug fix: Allow stepper cell to be selected by screenreader [#30694]

## 1.50.1

-   [*] Truncate rangecell screenreader decimals] [#30678]
-   [*] Fix Quote block citation [#30548]
-   [**] Fix crash from non-adjustable unit RangeCell a11y activation [#30636]
-   [**] Fix Unsupported Block Editor on Android [#30650]

## 1.50.0

-   [***] a11y: Screenreader improvements for the UnitControl component [#29741]

## 1.49.0

-   [*] Remove the cancel button from settings options (Android only) [https://github.com/WordPress/gutenberg/pull/29599]

## 1.48.0

-   [**] Buttons block: added width setting. [#28543]

## 1.47.2

-   [**] Adds a `replaceBlock` method to iOS bridge delegate with a string to match the clientID and the contents to replace with. [#29734]

## 1.47.1

-   [**] Reduce the number of items per page when fetching reusable blocks to prevent a crash. [#29626]

## 1.47.0

-   [**] Add support for setting Cover block focal point. [#25810]

## 1.46.1

-   [**] Make inserter long-press options "add to beginning" and "add to end" always available. [#28610]
-   [*] Fix crash when Column block width attribute was empty. [#29015]

## 1.46.0

-   [***] New Block: Audio [#27401, #27467, #28594]
-   [**] Add support for setting heading anchors [#27935]
-   [**] Disable Unsupported Block Editor for Reusable blocks [#28552]
-   [**] Add proper handling for single use blocks such as the more block [#28339]

## 1.45.0

-   [*] Use react-native-url-polyfill in globals - [https://github.com/WordPress/gutenberg/pull/27867]
-   [*] Remove Old Layout Picker - [https://github.com/WordPress/gutenberg/pull/27640]

## 1.44.1

-   [**] Fix crash in mobile paragraph blocks with custom font size [#28121]
-   [**] Add move to top bottom when long pressing block movers [#27554]

## 1.44.0

-   [***] Add support for cross-posting between sites
-   [***] Full-width and wide alignment support for Columns

## 1.43.0

-   [***] New Block: File [#27228]
-   [**] Fix issue where a blocks would disappear when deleting all of the text inside without requiring the extra backspace to remove the block. [#27583]

## 1.42.0

-   [***] Adding support for selecting different unit of value in Cover and Columns blocks [#26161]
-   [**] Button block - Add link picker to the block settings [#26206]
-   [**] Support to render background/text colors in Group, Paragraph and Quote blocks [#25994]
-   [*] Fix theme colors syncing with the editor [#26821]
-   [**] Fix issue where a blocks would disappear when deleting all of the text inside without requiring the extra backspace to remove the block. [#27583]

## 1.41.0

-   [***] Faster editor start and overall operation on Android [#26732]
-   [*] [Android] Enable multiple upload support for Image block

## 1.40.0

## 1.39.1

-   [*] Heading block - Disable full-width/wide alignment [#26308]

## 1.39.0

-   [***] Full-width and wide alignment support for Video, Latest-posts, Gallery, Media & text, and Pullquote block
-   [***] Fix unsupported block bottom sheet is triggered when device is rotated
-   [***] Unsupported Block Editor: Fixed issue when cannot view or interact with the classic block on Jetpack site

## 1.38.0

[***] Add support for selecting user's post when configuring the link

## 1.37.0

-   [**] Add support for rounded style in Image block
-   [***] Full-width and wide alignment support for Group, Cover and Image block

## 1.36.1

-   [**] [iOS] Fixed Dark Mode transition for editor menus.

## 1.36.0

-   [**] [Android] Removed pullquote dev only restriction in Android
-   [**] Reflect changes of slider in block settings immediately.

## 1.35.0

-   [***] Fixed empty text fields on RTL layout. Now they are selectable and placeholders are visible.
-   [**] Add settings to allow changing column widths
-   [**] Media editing support in Gallery block.

## 1.34.0

-   [***] Media editing support in Cover block.
-   [*] Fixed a bug on the Heading block, where a heading with a link and string formatting showed a white shadow in dark mode.

## 1.33.1

-   Fixed a bug in the @-mentions feature where dismissing the @-mentions UI removed the @ character from the post.

## 1.33.0

-   [***] Media editing support in Media & Text block.
-   [***] New block: Social Icons
-   [*] Cover block placeholder is updated to allow users start the block with a background color

## 1.32.0

-   [***] Adds Copy, Cut, Paste, and Duplicate functionality to blocks
-   [***] Add support for mentions.
-   [***] Users can now individually edit unsupported blocks found in posts or pages.
-   [*] [iOS] Improved editor loading experience with Ghost Effect.

## 1.31.1

-   Fix for pullquote stylying in dark mode.
-   Fix for button style.

## 1.31.0

-   [**] Add support for customizing gradient type and angle in Buttons and Cover blocks.
-   [*] Show content information (block, word and characters counts).
-   [*] [Android] Fix handling of upload completion while re-opening the editor

## 1.30.0

-   [**] Adds editor support for theme defined colors and theme defined gradients on cover and button blocks.
-   [*] Support for breaking out of captions/citation authors by pressing enter on the following blocks: image, video, gallery, quote, and pullquote.

## 1.29.1

-   Revert Creating undo levels less frequently

## 1.29.0

-   [**] Add support for changing overlay color settings in Cover block
-   Add enter/exit animation in FloatingToolbar
-   [***] New block: Verse
-   [*] Fix merging of text blocks when text had active formatting (bold, italic, strike, link)
-   [***] Trash icon that is used to remove blocks is moved to the new menu reachable via ellipsis button in the block toolbar
-   [**] Block toolbar can now collapse when the block width is smaller than the toolbar content
-   [**] Creating undo levels less frequently
-   [**] Tooltip for page template selection buttons
-   [*] Fix button alignment in page templates and make strings consistent
-   [*] Add support for displaying radial gradients in Buttons and Cover blocks

## 1.28.2

-   [***] Disable Pullquote Block on Android

## 1.28.1

-   [**] Avoid crash when editor selection state becomes invalid

## 1.28.0

-   [***] New block: Pullquote
-   [**] Add support for changing background and text color in Buttons block
-   [*] Fix the icons and buttons in Gallery, Paragraph, List and MediaText block on RTL mode
-   [**] Remove Subscription Button from the Blog template since it didn't have an initial functionality and it is hard to configure for users.
-   [**] [iOS] Add support for the subscript `<sub>` and superscript `<sup>`HTML elements in text blocks
-   [**] Update page templates to use recently added blocks

## 1.27.1

-   Remove Subscription Button from the Blog template since it didn't have an initial functionality and it is hard to configure for users.

## 1.27.0

-   Block Editor: Add dialog for mentioning other users in your post
-   Prefill caption for image blocks when available on the Media library
-   New block: Buttons. From now you’ll be able to add the individual Button block only inside the Buttons block
-   Fix bug where whitespaces at start of text blocks were being removed
-   Add support for upload options in Cover block
-   [Android] Floating toolbar, previously located above nested blocks, is now placed at the top of the screen
-   [iOS] Floating toolbar, previously located above nested blocks, is now placed at the bottom of the screen
-   Fix the icons in FloatingToolbar on RTL mode
-   [Android] Add alignment options for heading block
-   Fix Quote block so it visually reflects selected alignment
-   Fix bug where buttons in page templates were not rendering correctly on web

## 1.26.0

-   [iOS] Disable ripple effect in all BottomSheet's controls.
-   [Android] Disable ripple effect for Slider control
-   New block: Columns
-   New starter page template: Blog
-   Make Starter Page Template picker buttons visible only when the screen height is enough
-   Fix a bug which caused to show URL settings modal randomly when changing the device orientation multiple times during the time Starter Page Template Preview is open

## 1.25.0

-   New block: Cover
-   [Android] Dark Mode
-   [Android] Improve icon on the "Take a Video" media option
-   Removed the dimming effect on unselected blocks
-   [iOS] Add alignment options for heading block
-   Implemented dropdown toolbar for alignment toolbar in Heading, Paragraph, Image, MediaText blocks
-   Block Editor: When editing link settings, tapping the keyboard return button now closes the settings panel as well as closing the keyboard.
-   [Android] Show an "Edit" button overlay on selected image blocks

## 1.24.0

-   New block: Latest Posts
-   Fix Quote block's left border not being visible in Dark Mode
-   Added Starter Page Templates: when you create a new page, we now show you a few templates to get started more quickly.
-   Fix crash when pasting HTML content with embeded images on paragraphs

## 1.23.0

-   New block: Group
-   Add support for upload options in Gallery block
-   Add support for size options in the Image block
-   New block: Button
-   Add scroll support inside block picker and block settings
-   [Android] Fix issue preventing correct placeholder image from displaying during image upload
-   [iOS] Fix diplay of large numbers on ordered lists
-   Fix issue where adding emojis to the post title add strong HTML elements to the title of the post
-   [iOS] Fix issue where alignment of paragraph blocks was not always being respected when splitting the paragraph or reading the post's html content.
-   We’ve introduced a new toolbar that floats above the block you’re editing, which makes navigating your blocks easier — especially complex ones.

## 1.22.0

-   Make inserter to show options on long-press to add before/after
-   Retry displaying image when connectivity restores
-   [iOS] Show an "Edit" button overlay on selected image blocks
-   [Android] Fix blank post when sharing media from another app
-   Add support for image size options in the gallery block
-   Fix issue that sometimes prevented merging paragraph blocks

## 1.21.0

-   Reduced padding around text on Rich Text based blocks.
-   [Android] Improved stability on very long posts.

## 1.20.0

-   Fix bug where image placeholders would sometimes not be shown
-   Fix crash on undo
-   Style fixes on the navigation UI
-   [iOS] Fix focus issue
-   New block: Shortcode. You can now create and edit Shortcode blocks in the editor.

## 1.19.0

-   Add support for changing Settings in List Block.
-   [iOS] Fix crash dismissing bottom-sheet after device rotation.
-   [Android] Add support for Preformatted block.
-   New block: Gallery. You can now create image galleries using WordPress Media library. Upload feature is coming soon.
-   Add support for Video block settings

## 1.18.0

-   [iOS] Added native fullscreen preview when clicking image from Image Block
-   New block: Spacer

## 1.17.0

-   Include block title in Unsupported block's UI
-   Show new-block-indicator when no blocks at all and when at the last block
-   Use existing links in the clipboard to prefill url field when inserting new link.
-   Media & Text block alignment options
-   Add alignment controls for paragraph blocks
-   [iOS] Fix issue where the keyboard would not capitalize sentences correctly on some cases.
-   [iOS] Support for Pexels image library
-   [Android] Added native fullscreen preview when clicking image from Image Block
-   [iOS] Add support for Preformatted block.
-   [Android] Fix issue when removing image/page break block crashes the app

## 1.16.1

-   [iOS] Fix tap on links bug that reappear on iOS 13.2

## 1.16.0

-   [Android] Add support for pexels images
-   Add left, center, and right image alignment controls

## 1.15.3

-   [iOS] Fix a layout bug in RCTAztecView in iOS 13.2

## 1.15.2

-   Fix issue when copy/paste photos from other apps, was not inserting an image on the post.
-   Fix issue where the block inserter layout wasn't correct after device rotation.

## 1.15.0

-   Fix issue when multiple media selection adds only one image or video block on Android
-   Fix issue when force Touch app shortcut doesn't work properly selecting "New Photo Post" on iOS
-   Add Link Target (Open in new tab) to Image Block.
-   [iOS] DarkMode improvements.
-   [iOS] Update to iOS 11 and Swift 5
-   New block: Media & Text

## 1.14.0

-   Fix a bug on iOS 13.0 were tapping on a link opens Safari
-   Fix a link editing issue, where trying to add a empty link at the start of another link would remove the existing link.
-   Fix missing content on long posts in html mode on Android

## 1.12.0

-   Add rich text styling to video captions
-   Prevent keyboard dismissal when switching between caption and text block on Android
-   Blocks that would be replaced are now hidden when add block bottom sheet displays
-   Tapping on empty editor area now always inserts new block at end of post

## 1.11.0

-   Toolbar scroll position now resets when its content changes.
-   Dark Mode for iOS.

## 1.10.0

-   Adding a block from the post title now shows the add block here indicator.
-   Deselect post title any time a block is added
-   Fix loss of center alignment in image captions on Android

## 1.9.0

-   Enable video block on Android platform
-   Tapping on an empty editor area will create a new paragraph block
-   Fix content loss issue when loading unsupported blocks containing inner blocks.
-   Adding a block from the Post Title now inserts the block at the top of the Post.

## 1.8.0

-   Fix pasting simple text on Post Title
-   Remove editable empty line after list on the List block
-   Performance improvements on rich text editing

## 1.7.0

-   Fixed keyboard flickering issue after pressing Enter repeatedly on the Post Title.
-   New blocks are available: video/quote/more

## 1.6.0

-   Fixed issue with link settings where “Open in New Tab” was always OFF on open.
-   Added UI to display a warning when a block has invalid content.<|MERGE_RESOLUTION|>--- conflicted
+++ resolved
@@ -10,11 +10,6 @@
 -->
 
 ## Unreleased
-<<<<<<< HEAD
-
-## 1.61.1
--   [*] Fix crash related to reusable blocks in the block picker. [#34873]
-=======
 -   [**] [Embed block] Implement WP embed preview component [#34004]
 -   [*] [Embed block] Fix content disappearing on Android when switching light/dark mode [#34207]
 -   [*] Embed block: Add device's locale to preview content [#33858]
@@ -22,7 +17,9 @@
 -   [**] Embed block: Implemented the No Preview UI when an embed is successful, but we're unable to show an inline preview [#34626]
 -   [*] Column block: Translate column width's control labels [#34777]
 -   [**] Enable embed preview for Instagram and Vimeo providers. [#34563]
->>>>>>> 43a6e886
+
+## 1.61.1
+-   [*] Fix crash related to reusable blocks in the block picker. [#34873]
 
 ## 1.61.0
 -   [**] Enable embed preview for a list of providers (for now only YouTube and Twitter) [#34446]
