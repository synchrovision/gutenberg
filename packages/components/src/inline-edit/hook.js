--- conflicted
+++ resolved
@@ -47,19 +47,11 @@
 } ) {
 	const [ isInEditMode, setIsInEditMode ] = useState( false );
 	const [ editingValue, setEditingValue ] = useState( propValue );
-<<<<<<< HEAD
 	const value = isInEditMode ? editingValue : propValue;
-	/** @type {import('react').MutableRefObject<HTMLInputElement | undefined>} */
-	const inputRef = useRef();
-	/** @type {import('react').MutableRefObject<HTMLInputElement | undefined>} */
-	const toggleRef = useRef();
-=======
 	/** @type {import('react').RefObject<HTMLInputElement>} */
 	const inputRef = useRef( null );
 	/** @type {import('react').RefObject<HTMLButtonElement>} */
 	const toggleRef = useRef( null );
-	const isInvalid = negate( validate );
->>>>>>> 5bf4f8e4
 	const changeToEditMode = () => setIsInEditMode( true );
 	const changeToToggleMode = () => setIsInEditMode( false );
 
