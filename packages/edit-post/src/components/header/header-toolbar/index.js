--- conflicted
+++ resolved
@@ -16,16 +16,12 @@
 const inserterToggleProps = { isPrimary: true };
 
 function HeaderToolbar() {
-<<<<<<< HEAD
-	const { hasFixedToolbar, showInserter, isTextModeEnabled } = useSelect(
-=======
 	const {
 		hasFixedToolbar,
 		showInserter,
 		isTextModeEnabled,
 		previewDeviceType,
 	} = useSelect(
->>>>>>> 251bab45
 		( select ) => ( {
 			hasFixedToolbar: select( 'core/edit-post' ).isFeatureActive(
 				'fixedToolbar'
@@ -36,25 +32,18 @@
 				select( 'core/editor' ).getEditorSettings().richEditingEnabled,
 			isTextModeEnabled:
 				select( 'core/edit-post' ).getEditorMode() === 'text',
-<<<<<<< HEAD
-=======
 			previewDeviceType: select(
 				'core/edit-post'
 			).__experimentalGetPreviewDeviceType(),
->>>>>>> 251bab45
 		} ),
 		[]
 	);
 	const isLargeViewport = useViewportMatch( 'medium' );
 
-<<<<<<< HEAD
-	const toolbarAriaLabel = hasFixedToolbar
-=======
 	const displayBlockToolbar =
 		! isLargeViewport || previewDeviceType !== 'Desktop' || hasFixedToolbar;
 
 	const toolbarAriaLabel = displayBlockToolbar
->>>>>>> 251bab45
 		? /* translators: accessibility text for the editor toolbar when Top Toolbar is on */
 		  __( 'Document and block tools' )
 		: /* translators: accessibility text for the editor toolbar when Top Toolbar is off */
@@ -69,13 +58,9 @@
 				disabled={ ! showInserter }
 				position="bottom right"
 				showInserterHelpPanel
-<<<<<<< HEAD
-			/>
-=======
 				toggleProps={ inserterToggleProps }
 			/>
 			<ToolSelector />
->>>>>>> 251bab45
 			<EditorHistoryUndo />
 			<EditorHistoryRedo />
 			<BlockNavigationDropdown isDisabled={ isTextModeEnabled } />
