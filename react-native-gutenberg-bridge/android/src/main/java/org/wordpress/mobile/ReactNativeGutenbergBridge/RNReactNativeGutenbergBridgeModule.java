package org.wordpress.mobile.ReactNativeGutenbergBridge;

import android.support.annotation.Nullable;

import com.facebook.react.bridge.Callback;
import com.facebook.react.bridge.ReactApplicationContext;
import com.facebook.react.bridge.ReactContextBaseJavaModule;
import com.facebook.react.bridge.ReactMethod;
import com.facebook.react.bridge.WritableMap;
import com.facebook.react.bridge.WritableNativeMap;
import com.facebook.react.modules.core.DeviceEventManagerModule;

import org.wordpress.mobile.ReactNativeGutenbergBridge.GutenbergBridgeJS2Parent.MediaSelectedCallback;

public class RNReactNativeGutenbergBridgeModule extends ReactContextBaseJavaModule {
    private final ReactApplicationContext mReactContext;
    private final GutenbergBridgeJS2Parent mGutenbergBridgeJS2Parent;

    private static final String EVENT_NAME_REQUEST_GET_HTML = "requestGetHtml";
    private static final String EVENT_NAME_UPDATE_HTML = "updateHtml";
<<<<<<< HEAD
    private static final String EVENT_NAME_MEDIA_UPLOAD = "mediaUpload";

    private static final String MAP_KEY_UPDATE_HTML = "html";
=======
    private static final String EVENT_NAME_UPDATE_TITLE = "setTitle";
    private static final String EVENT_NAME_MEDIA_UPLOAD = "mediaUpload";

    private static final String MAP_KEY_UPDATE_HTML = "html";
    private static final String MAP_KEY_UPDATE_TITLE = "title";
>>>>>>> 6e3c8e1e
    private static final String MAP_KEY_MEDIA_FILE_UPLOAD_STATE = "state";
    private static final String MAP_KEY_MEDIA_FILE_UPLOAD_MEDIA_ID = "mediaId";
    private static final String MAP_KEY_MEDIA_FILE_UPLOAD_MEDIA_URL = "mediaUrl";
    private static final String MAP_KEY_MEDIA_FILE_UPLOAD_MEDIA_PROGRESS = "progress";
    private static final String MAP_KEY_MEDIA_FILE_UPLOAD_MEDIA_SERVER_ID = "mediaServerId";

    private static final int MEDIA_UPLOAD_STATE_UPLOADING = 1;
    private static final int MEDIA_UPLOAD_STATE_SUCCEEDED = 2;
    private static final int MEDIA_UPLOAD_STATE_FAILED = 3;

    private static final int MEDIA_SERVER_ID_UNKNOWN = 0;


    public RNReactNativeGutenbergBridgeModule(ReactApplicationContext reactContext,
            GutenbergBridgeJS2Parent gutenbergBridgeJS2Parent) {
        super(reactContext);
        mReactContext = reactContext;
        mGutenbergBridgeJS2Parent = gutenbergBridgeJS2Parent;
    }

    @Override
    public String getName() {
        return "RNReactNativeGutenbergBridge";
    }

    private void emitToJS(String eventName, @Nullable WritableMap data) {
        mReactContext.getJSModule(DeviceEventManagerModule.RCTDeviceEventEmitter.class).emit(eventName, data);
    }

    public void getHtmlFromJS() {
        emitToJS(EVENT_NAME_REQUEST_GET_HTML, null);
    }

    public void setHtmlInJS(String html) {
        WritableMap writableMap = new WritableNativeMap();
        writableMap.putString(MAP_KEY_UPDATE_HTML, html);
        emitToJS(EVENT_NAME_UPDATE_HTML, writableMap);
    }

    public void setTitleInJS(String title) {
        WritableMap writableMap = new WritableNativeMap();
        writableMap.putString(MAP_KEY_UPDATE_TITLE, title);
        emitToJS(EVENT_NAME_UPDATE_TITLE, writableMap);
    }

    @ReactMethod
    public void provideToNative_Html(String html, String title, boolean changed) {
        mGutenbergBridgeJS2Parent.responseHtml(title, html, changed);
    }

    @ReactMethod
    public void onMediaLibraryPressed(final Callback onMediaSelected) {
        mGutenbergBridgeJS2Parent.onMediaLibraryPressed(new MediaSelectedCallback() {
            @Override public void onMediaSelected(String mediaUrl) {
                onMediaSelected.invoke(mediaUrl);
            }
        });
    }

    @ReactMethod
    public void onUploadMediaPressed(final Callback onUploadMediaSelected) {
        mGutenbergBridgeJS2Parent.onUploadMediaPressed(new GutenbergBridgeJS2Parent.MediaUploadCallback() {
            @Override
            public void onUploadMediaFileSelected(int mediaId, String mediaUri) {
<<<<<<< HEAD
                onUploadMediaSelected.invoke(mediaId, mediaUri, 0);
            }

            @Override
            public void onMediaFileUploadProgress(int mediaId, float progress) {
                setMediaFileUploadDataInJS(MEDIA_UPLOAD_STATE_UPLOADING, mediaId, null, progress);
            }

            @Override
            public void onMediaFileUploadSucceeded(int mediaId, String mediaUrl, int mediaServerId) {
                setMediaFileUploadDataInJS(MEDIA_UPLOAD_STATE_SUCCEEDED, mediaId, mediaUrl, 1, mediaServerId);
            }

            @Override
            public void onMediaFileUploadFailed(int mediaId) {
                setMediaFileUploadDataInJS(MEDIA_UPLOAD_STATE_FAILED, mediaId, null, 0 );
            }
        });
    }

    @ReactMethod
    public void onCapturePhotoPressed(final Callback onUploadMediaSelected) {
        mGutenbergBridgeJS2Parent.onCapturePhotoPressed(new GutenbergBridgeJS2Parent.MediaUploadCallback() {
            @Override
            public void onUploadMediaFileSelected(int mediaId, String mediaUri) {
                onUploadMediaSelected.invoke(mediaId, mediaUri, 0);
=======
                onUploadMediaSelected.invoke(mediaId, mediaUri);
>>>>>>> 6e3c8e1e
            }

            @Override
            public void onMediaFileUploadProgress(int mediaId, float progress) {
                setMediaFileUploadDataInJS(MEDIA_UPLOAD_STATE_UPLOADING, mediaId, null, progress);
            }

            @Override
            public void onMediaFileUploadSucceeded(int mediaId, String mediaUrl, int mediaServerId) {
                setMediaFileUploadDataInJS(MEDIA_UPLOAD_STATE_SUCCEEDED, mediaId, mediaUrl, 1, mediaServerId);
            }

            @Override
            public void onMediaFileUploadFailed(int mediaId) {
                setMediaFileUploadDataInJS(MEDIA_UPLOAD_STATE_FAILED, mediaId, null, 0);
            }
        });
    }

    private void setMediaFileUploadDataInJS(int state, int mediaId, String mediaUrl, float progress) {
        setMediaFileUploadDataInJS(state, mediaId, mediaUrl, progress, MEDIA_SERVER_ID_UNKNOWN);
    }

    private void setMediaFileUploadDataInJS(int state, int mediaId, String mediaUrl, float progress, int mediaServerId) {
        WritableMap writableMap = new WritableNativeMap();
        writableMap.putInt(MAP_KEY_MEDIA_FILE_UPLOAD_STATE, state);
        writableMap.putInt(MAP_KEY_MEDIA_FILE_UPLOAD_MEDIA_ID, mediaId);
        writableMap.putString(MAP_KEY_MEDIA_FILE_UPLOAD_MEDIA_URL, mediaUrl);
        writableMap.putDouble(MAP_KEY_MEDIA_FILE_UPLOAD_MEDIA_PROGRESS, progress);
        if (mediaServerId != MEDIA_SERVER_ID_UNKNOWN) {
            writableMap.putInt(MAP_KEY_MEDIA_FILE_UPLOAD_MEDIA_SERVER_ID, mediaServerId);
        }
        emitToJS(EVENT_NAME_MEDIA_UPLOAD, writableMap);
    }

    public void toggleEditorMode() {
        emitToJS("toggleHTMLMode", null);
    }
}<|MERGE_RESOLUTION|>--- conflicted
+++ resolved
@@ -18,17 +18,11 @@
 
     private static final String EVENT_NAME_REQUEST_GET_HTML = "requestGetHtml";
     private static final String EVENT_NAME_UPDATE_HTML = "updateHtml";
-<<<<<<< HEAD
-    private static final String EVENT_NAME_MEDIA_UPLOAD = "mediaUpload";
-
-    private static final String MAP_KEY_UPDATE_HTML = "html";
-=======
     private static final String EVENT_NAME_UPDATE_TITLE = "setTitle";
     private static final String EVENT_NAME_MEDIA_UPLOAD = "mediaUpload";
 
     private static final String MAP_KEY_UPDATE_HTML = "html";
     private static final String MAP_KEY_UPDATE_TITLE = "title";
->>>>>>> 6e3c8e1e
     private static final String MAP_KEY_MEDIA_FILE_UPLOAD_STATE = "state";
     private static final String MAP_KEY_MEDIA_FILE_UPLOAD_MEDIA_ID = "mediaId";
     private static final String MAP_KEY_MEDIA_FILE_UPLOAD_MEDIA_URL = "mediaUrl";
@@ -93,7 +87,6 @@
         mGutenbergBridgeJS2Parent.onUploadMediaPressed(new GutenbergBridgeJS2Parent.MediaUploadCallback() {
             @Override
             public void onUploadMediaFileSelected(int mediaId, String mediaUri) {
-<<<<<<< HEAD
                 onUploadMediaSelected.invoke(mediaId, mediaUri, 0);
             }
 
@@ -120,9 +113,6 @@
             @Override
             public void onUploadMediaFileSelected(int mediaId, String mediaUri) {
                 onUploadMediaSelected.invoke(mediaId, mediaUri, 0);
-=======
-                onUploadMediaSelected.invoke(mediaId, mediaUri);
->>>>>>> 6e3c8e1e
             }
 
             @Override
