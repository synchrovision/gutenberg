{
	"name": "gutenberg",
	"version": "8.3.0",
	"private": true,
	"description": "A new WordPress editor experience.",
	"author": "The WordPress Contributors",
	"license": "GPL-2.0-or-later",
	"keywords": [
		"WordPress",
		"editor"
	],
	"homepage": "https://github.com/WordPress/gutenberg/",
	"repository": "git+https://github.com/WordPress/gutenberg.git",
	"bugs": {
		"url": "https://github.com/WordPress/gutenberg/issues"
	},
	"config": {
		"GUTENBERG_PHASE": 2
	},
	"dependencies": {
		"@wordpress/a11y": "file:packages/a11y",
		"@wordpress/annotations": "file:packages/annotations",
		"@wordpress/api-fetch": "file:packages/api-fetch",
		"@wordpress/autop": "file:packages/autop",
		"@wordpress/blob": "file:packages/blob",
		"@wordpress/block-directory": "file:packages/block-directory",
		"@wordpress/block-editor": "file:packages/block-editor",
		"@wordpress/block-library": "file:packages/block-library",
		"@wordpress/block-serialization-default-parser": "file:packages/block-serialization-default-parser",
		"@wordpress/block-serialization-spec-parser": "file:packages/block-serialization-spec-parser",
		"@wordpress/blocks": "file:packages/blocks",
		"@wordpress/components": "file:packages/components",
		"@wordpress/compose": "file:packages/compose",
		"@wordpress/core-data": "file:packages/core-data",
		"@wordpress/data": "file:packages/data",
		"@wordpress/data-controls": "file:packages/data-controls",
		"@wordpress/date": "file:packages/date",
		"@wordpress/deprecated": "file:packages/deprecated",
		"@wordpress/dom": "file:packages/dom",
		"@wordpress/dom-ready": "file:packages/dom-ready",
		"@wordpress/edit-navigation": "file:packages/edit-navigation",
		"@wordpress/edit-post": "file:packages/edit-post",
		"@wordpress/edit-site": "file:packages/edit-site",
		"@wordpress/edit-widgets": "file:packages/edit-widgets",
		"@wordpress/editor": "file:packages/editor",
		"@wordpress/element": "file:packages/element",
		"@wordpress/escape-html": "file:packages/escape-html",
		"@wordpress/format-library": "file:packages/format-library",
		"@wordpress/hooks": "file:packages/hooks",
		"@wordpress/html-entities": "file:packages/html-entities",
		"@wordpress/i18n": "file:packages/i18n",
		"@wordpress/icons": "file:packages/icons",
		"@wordpress/interface": "file:packages/interface",
		"@wordpress/is-shallow-equal": "file:packages/is-shallow-equal",
		"@wordpress/keyboard-shortcuts": "file:packages/keyboard-shortcuts",
		"@wordpress/keycodes": "file:packages/keycodes",
		"@wordpress/list-reusable-blocks": "file:packages/list-reusable-blocks",
		"@wordpress/media-utils": "file:packages/media-utils",
		"@wordpress/notices": "file:packages/notices",
		"@wordpress/nux": "file:packages/nux",
		"@wordpress/plugins": "file:packages/plugins",
		"@wordpress/primitives": "file:packages/primitives",
		"@wordpress/priority-queue": "file:packages/priority-queue",
		"@wordpress/react-native-aztec": "file:packages/react-native-aztec",
		"@wordpress/react-native-bridge": "file:packages/react-native-bridge",
		"@wordpress/react-native-editor": "file:packages/react-native-editor",
		"@wordpress/redux-routine": "file:packages/redux-routine",
		"@wordpress/rich-text": "file:packages/rich-text",
		"@wordpress/server-side-render": "file:packages/server-side-render",
		"@wordpress/shortcode": "file:packages/shortcode",
		"@wordpress/token-list": "file:packages/token-list",
		"@wordpress/url": "file:packages/url",
		"@wordpress/viewport": "file:packages/viewport",
		"@wordpress/warning": "file:packages/warning",
		"@wordpress/wordcount": "file:packages/wordcount"
	},
	"devDependencies": {
		"@actions/core": "1.0.0",
		"@actions/github": "1.0.0",
		"@babel/core": "7.9.0",
		"@babel/plugin-syntax-jsx": "7.8.3",
		"@babel/runtime-corejs3": "7.9.2",
		"@babel/traverse": "7.9.0",
		"@jest/types": "25.3.0",
		"@octokit/rest": "16.26.0",
		"@octokit/webhooks": "7.1.0",
		"@storybook/addon-a11y": "5.3.2",
		"@storybook/addon-docs": "5.3.2",
		"@storybook/addon-knobs": "5.3.2",
		"@storybook/addon-storysource": "5.3.2",
		"@storybook/addon-viewport": "5.3.2",
		"@storybook/react": "5.3.2",
		"@testing-library/react": "10.0.2",
		"@types/classnames": "2.2.10",
		"@types/eslint": "6.8.0",
		"@types/estree": "0.0.44",
		"@types/lodash": "4.14.149",
		"@types/npm-package-arg": "6.1.0",
		"@types/prettier": "1.19.0",
		"@types/qs": "6.9.1",
		"@types/react-dom": "16.9.5",
		"@types/requestidlecallback": "0.3.1",
		"@types/semver": "7.2.0",
		"@types/sprintf-js": "1.1.2",
		"@types/uuid": "7.0.2",
		"@types/webpack": "4.41.16",
		"@types/webpack-sources": "0.1.7",
		"@wordpress/babel-plugin-import-jsx-pragma": "file:packages/babel-plugin-import-jsx-pragma",
		"@wordpress/babel-plugin-makepot": "file:packages/babel-plugin-makepot",
		"@wordpress/babel-preset-default": "file:packages/babel-preset-default",
		"@wordpress/base-styles": "file:packages/base-styles",
		"@wordpress/browserslist-config": "file:packages/browserslist-config",
		"@wordpress/create-block": "file:packages/create-block",
		"@wordpress/custom-templated-path-webpack-plugin": "file:packages/custom-templated-path-webpack-plugin",
		"@wordpress/dependency-extraction-webpack-plugin": "file:packages/dependency-extraction-webpack-plugin",
		"@wordpress/docgen": "file:packages/docgen",
		"@wordpress/e2e-test-utils": "file:packages/e2e-test-utils",
		"@wordpress/e2e-tests": "file:packages/e2e-tests",
		"@wordpress/env": "file:packages/env",
		"@wordpress/eslint-plugin": "file:packages/eslint-plugin",
		"@wordpress/jest-console": "file:packages/jest-console",
		"@wordpress/jest-preset-default": "file:packages/jest-preset-default",
		"@wordpress/jest-puppeteer-axe": "file:packages/jest-puppeteer-axe",
		"@wordpress/lazy-import": "file:packages/lazy-import",
		"@wordpress/library-export-default-webpack-plugin": "file:packages/library-export-default-webpack-plugin",
		"@wordpress/npm-package-json-lint-config": "file:packages/npm-package-json-lint-config",
		"@wordpress/postcss-plugins-preset": "file:packages/postcss-plugins-preset",
		"@wordpress/postcss-themes": "file:packages/postcss-themes",
		"@wordpress/prettier-config": "file:packages/prettier-config",
		"@wordpress/project-management-automation": "file:packages/project-management-automation",
		"@wordpress/scripts": "file:packages/scripts",
		"appium": "1.17.1",
		"babel-jest": "24.9.0",
		"babel-loader": "8.1.0",
		"babel-plugin-emotion": "10.0.33",
		"babel-plugin-inline-json-import": "0.3.2",
		"babel-plugin-react-native-classname-to-style": "1.2.2",
		"babel-plugin-react-native-platform-specific-extensions": "1.1.1",
		"babel-plugin-require-context-hook": "1.0.0",
		"benchmark": "2.1.4",
		"browserslist": "4.9.1",
		"chalk": "4.0.0",
		"commander": "4.1.0",
		"concurrently": "3.5.0",
		"copy-webpack-plugin": "4.5.2",
		"cross-env": "3.2.4",
		"css-loader": "3.5.2",
		"cssnano": "4.1.10",
		"deep-freeze": "0.0.1",
		"enzyme": "3.11.0",
		"equivalent-key-map": "0.2.2",
		"eslint-plugin-eslint-comments": "3.1.2",
		"eslint-plugin-import": "2.20.2",
		"execa": "4.0.2",
		"fast-glob": "2.2.7",
		"glob": "7.1.2",
		"husky": "3.0.5",
		"inquirer": "7.1.0",
<<<<<<< HEAD
		"is-equal-shallow": "0.1.3",
		"jest": "25.3.0",
=======
>>>>>>> bd46c6f3
		"jest-emotion": "10.0.32",
		"jest-junit": "10.0.0",
		"jest-serializer-enzyme": "1.0.0",
		"jsdom": "15.2.1",
		"lerna": "3.18.2",
		"lint-staged": "9.2.5",
		"lodash": "4.17.15",
		"make-dir": "3.0.0",
		"metro": "0.58.0",
		"metro-react-native-babel-preset": "0.57.0",
		"metro-react-native-babel-transformer": "0.56.0",
		"mkdirp": "0.5.1",
		"nock": "12.0.3",
		"node-sass": "4.13.1",
		"node-watch": "0.6.0",
		"postcss": "7.0.32",
		"postcss-loader": "3.0.0",
		"prettier": "npm:wp-prettier@2.0.5",
		"progress": "2.0.3",
		"puppeteer": "npm:puppeteer-core@3.0.0",
		"react": "16.9.0",
		"react-dom": "16.9.0",
		"react-native": "0.61.5",
		"react-test-renderer": "16.9.0",
		"rimraf": "3.0.2",
		"rtlcss": "2.4.0",
		"sass-loader": "8.0.2",
		"semver": "7.3.2",
		"simple-git": "1.113.0",
		"source-map-loader": "0.2.4",
		"sprintf-js": "1.1.1",
		"style-loader": "1.0.0",
		"stylelint-config-wordpress": "17.0.0",
		"typescript": "3.8.3",
		"uuid": "7.0.2",
		"wd": "1.12.1",
		"webpack": "4.42.0",
		"worker-farm": "1.7.0"
	},
	"scripts": {
		"analyze-bundles": "npm run build -- --webpack-bundle-analyzer",
		"prebuild": "npm run check-engines",
		"clean:packages": "rimraf \"./packages/*/@(build|build-module|build-style)\"",
		"clean:package-types": "tsc --build --clean",
		"prebuild:packages": "npm run clean:packages && lerna run build",
		"build:packages": "npm run build:package-types && node ./bin/packages/build.js",
		"build:package-types": "node ./bin/packages/validate-typescript-version.js && tsc --build",
		"build:plugin-zip": "./bin/build-plugin-zip.sh",
		"build": "npm run build:packages && wp-scripts build",
		"changelog": "./bin/plugin/cli.js changelog",
		"check-engines": "wp-scripts check-engines",
		"check-licenses": "concurrently \"wp-scripts check-licenses --prod --gpl2 --ignore=@react-native-community/cli,@react-native-community/cli-platform-ios\" \"wp-scripts check-licenses --dev\"",
		"precheck-local-changes": "npm run docs:build",
		"check-local-changes": "( git diff -U0 | xargs -0 node bin/process-git-diff ) || ( echo \"There are local uncommitted changes after one or both of 'npm install' or 'npm run docs:build'!\" && exit 1 );",
		"predev": "npm run check-engines",
		"dev": "npm run build:packages && concurrently \"wp-scripts start\" \"npm run dev:packages\"",
		"dev:packages": "node ./bin/packages/watch.js",
		"docs:build": "node ./docs/tool/index.js && node ./bin/api-docs/update-api-docs.js",
		"fixtures:clean": "rimraf \"packages/e2e-tests/fixtures/blocks/*.+(json|serialized.html)\"",
		"fixtures:generate": "cross-env GENERATE_MISSING_FIXTURES=y npm run test-unit",
		"fixtures:regenerate": "npm run fixtures:clean && npm run fixtures:generate",
		"format-js": "wp-scripts format-js",
		"lint": "concurrently \"npm run lint-lockfile\" \"npm run lint-js\" \"npm run lint-pkg-json\" \"npm run lint-css\"",
		"lint-js": "wp-scripts lint-js",
		"lint-js:fix": "npm run lint-js -- --fix",
		"prelint-php": "npm run wp-env run composer install -- --no-interaction",
		"lint-php": "npm run wp-env run composer run-script lint",
		"lint-pkg-json": "wp-scripts lint-pkg-json . 'packages/*/package.json'",
		"lint-lockfile": "node ./bin/validate-package-lock.js",
		"lint-css": "wp-scripts lint-style '**/*.scss'",
		"lint-css:fix": "npm run lint-css -- --fix",
		"lint:md-js": "wp-scripts lint-md-js",
		"lint:md-docs": "wp-scripts lint-md-docs",
<<<<<<< HEAD
		"native": "npm run --prefix packages/react-native-editor",
		"react-native": "react-native --root packages/react-native-editor",
		"package-plugin": "./bin/build-plugin-zip.sh",
=======
>>>>>>> bd46c6f3
		"pot-to-php": "./bin/pot-to-php.js",
		"publish:check": "lerna updated",
		"publish:dev": "npm run clean:package-types && npm run build:packages && lerna publish --dist-tag next",
		"publish:patch": "npm run clean:package-types && npm run build:packages && lerna publish --dist-tag patch",
		"publish:prod": "npm run clean:package-types && npm run build:packages && lerna publish",
		"test": "npm run lint && npm run test-unit",
		"test-e2e": "wp-scripts test-e2e --config packages/e2e-tests/jest.config.js",
		"test-e2e:debug": "wp-scripts --inspect-brk test-e2e --config packages/e2e-tests/jest.config.js --puppeteer-devtools",
		"test-e2e:watch": "npm run test-e2e -- --watch",
		"test-performance": "wp-scripts test-e2e --config packages/e2e-tests/jest.performance.config.js",
		"test-php": "npm run lint-php && npm run test-unit-php",
		"test-unit": "wp-scripts test-unit-js --config test/unit/jest.config.js",
		"test-unit:debug": "wp-scripts --inspect-brk test-unit-js --runInBand --no-cache --verbose --config test/unit/jest.config.js ",
		"test-unit:update": "npm run test-unit -- --updateSnapshot",
		"test-unit:watch": "npm run test-unit -- --watch",
		"test-unit-php": "wp-env run phpunit 'phpunit -c /var/www/html/wp-content/plugins/gutenberg/phpunit.xml.dist --verbose'",
		"test-unit-php-multisite": "wp-env run phpunit 'WP_MULTISITE=1 phpunit -c /var/www/html/wp-content/plugins/gutenberg/phpunit/multisite.xml --verbose'",
		"test-unit:native": "cd test/native/ && cross-env NODE_ENV=test jest --config ./jest.config.js",
		"test-unit:native:debug": "cd test/native/ && node --inspect ../../node_modules/.bin/jest --runInBand --config ./jest.config.js",
		"prestorybook:build": "npm run build:packages",
		"storybook:build": "build-storybook -c ./storybook -o ./playground/dist",
		"prestorybook:dev": "npm run build:packages",
		"storybook:dev": "concurrently \"npm run dev:packages\" \"start-storybook -c ./storybook -p 50240\"",
		"design-system:build": "echo \"Please use storybook:build instead.\"",
		"design-system:dev": "echo \"Please use storybook:dev instead.\"",
		"playground:build": "npm run storybook:build",
		"playground:dev": "echo \"Please use storybook:dev instead.\"",
		"env": "wp-scripts env",
		"wp-env": "packages/env/bin/wp-env"
	},
	"husky": {
		"hooks": {
			"pre-commit": "lint-staged"
		}
	},
	"lint-staged": {
		"package-lock.json": [
			"npm run lint-lockfile",
			"node ./bin/check-latest-npm.js"
		],
		"packages/*/package.json": [
			"wp-scripts lint-pkg-json"
		],
		"*.scss": [
			"wp-scripts lint-style"
		],
		"*.js": [
			"wp-scripts format-js",
			"wp-scripts lint-js"
		],
		"{docs/{toc.json,tool/*.js},packages/{*/README.md,components/src/*/**/README.md}}": [
			"node ./docs/tool/index.js"
		],
		"packages/**/*.js": [
			"node ./bin/api-docs/update-api-docs.js",
			"node ./bin/api-docs/are-api-docs-unstaged.js",
			"node ./bin/packages/lint-staged-typecheck.js"
		]
	},
	"wp-env": {
		"plugin-dir": "gutenberg",
		"plugin-name": "Gutenberg",
		"docker-template": "./bin/docker-compose.override.yml.template",
		"welcome-logo": [
			",⁻⁻⁻·       .                 |",
			"|  ،⁓’.   . |---  ,---. ,---. |---. ,---. ,---. ,---.",
			"|   | |   | |     |---' |   | |   | |---' |     |   |",
			"`---' `---' `---’ `---’ '   ` `---' `---’ `     `---|",
			"                                                `---'"
		],
		"welcome-build-command": "npm run dev"
	},
	"resolutions": {
		"metro-config": "0.58.0"
	}
}<|MERGE_RESOLUTION|>--- conflicted
+++ resolved
@@ -156,11 +156,7 @@
 		"glob": "7.1.2",
 		"husky": "3.0.5",
 		"inquirer": "7.1.0",
-<<<<<<< HEAD
-		"is-equal-shallow": "0.1.3",
 		"jest": "25.3.0",
-=======
->>>>>>> bd46c6f3
 		"jest-emotion": "10.0.32",
 		"jest-junit": "10.0.0",
 		"jest-serializer-enzyme": "1.0.0",
@@ -234,12 +230,8 @@
 		"lint-css:fix": "npm run lint-css -- --fix",
 		"lint:md-js": "wp-scripts lint-md-js",
 		"lint:md-docs": "wp-scripts lint-md-docs",
-<<<<<<< HEAD
 		"native": "npm run --prefix packages/react-native-editor",
 		"react-native": "react-native --root packages/react-native-editor",
-		"package-plugin": "./bin/build-plugin-zip.sh",
-=======
->>>>>>> bd46c6f3
 		"pot-to-php": "./bin/pot-to-php.js",
 		"publish:check": "lerna updated",
 		"publish:dev": "npm run clean:package-types && npm run build:packages && lerna publish --dist-tag next",
