/**
 * External dependencies
 */
import tinymce from 'tinymce';
import classnames from 'classnames';
import {
	last,
	isEqual,
	omitBy,
	forEach,
	merge,
	identity,
	find,
	defer,
	noop,
} from 'lodash';
import { nodeListToReact } from 'dom-react';
import { Fill } from 'react-slot-fill';
import 'element-closest';

/**
 * WordPress dependencies
 */
import { createElement, Component, renderToString } from '@wordpress/element';
import { keycodes } from '@wordpress/utils';

/**
 * Internal dependencies
 */
import './style.scss';
import { parse, pasteHandler } from '../api';
import FormatToolbar from './format-toolbar';
import TinyMCE from './tinymce';
import patterns from './patterns';

const { BACKSPACE, DELETE, ENTER } = keycodes;

function createTinyMCEElement( type, props, ...children ) {
	if ( props[ 'data-mce-bogus' ] === 'all' ) {
		return null;
	}

	if ( props.hasOwnProperty( 'data-mce-bogus' ) ) {
		return children;
	}

	return createElement(
		type,
		omitBy( props, ( value, key ) => key.indexOf( 'data-mce-' ) === 0 ),
		...children
	);
}

export default class Editable extends Component {
	constructor( props ) {
		super( ...arguments );

		const { value } = props;
		if ( 'production' !== process.env.NODE_ENV && undefined !== value &&
					! Array.isArray( value ) ) {
			// eslint-disable-next-line no-console
			console.error(
				`Invalid value of type ${ typeof value } passed to Editable ` +
				'(expected array). Attribute values should be sourced using ' +
				'the `children` source when used with Editable.\n\n' +
				'See: http://gutenberg-devdoc.surge.sh/reference/attribute-sources/#children'
			);
		}

		this.onInit = this.onInit.bind( this );
		this.getSettings = this.getSettings.bind( this );
		this.onSetup = this.onSetup.bind( this );
		this.onChange = this.onChange.bind( this );
		this.onNewBlock = this.onNewBlock.bind( this );
		this.onFocus = this.onFocus.bind( this );
		this.onNodeChange = this.onNodeChange.bind( this );
		this.onKeyDown = this.onKeyDown.bind( this );
		this.onKeyUp = this.onKeyUp.bind( this );
		this.changeFormats = this.changeFormats.bind( this );
		this.onSelectionChange = this.onSelectionChange.bind( this );
		this.maybePropagateUndo = this.maybePropagateUndo.bind( this );
		this.onPastePostProcess = this.onPastePostProcess.bind( this );

		this.state = {
			formats: {},
<<<<<<< HEAD
			empty: ! props.value || ! props.value.length,
			selectedNodeId: 0,
=======
			bookmark: null,
			empty: ! value || ! value.length,
>>>>>>> 961e987e
		};
	}

	getSettings( settings ) {
		return ( this.props.getSettings || identity )( {
			...settings,
			forced_root_block: this.props.multiline || false,
		} );
	}

	onSetup( editor ) {
		this.editor = editor;
		editor.on( 'init', this.onInit );
		editor.on( 'focusout', this.onChange );
		editor.on( 'NewBlock', this.onNewBlock );
		editor.on( 'focusin', this.onFocus );
		editor.on( 'nodechange', this.onNodeChange );
		editor.on( 'keydown', this.onKeyDown );
		editor.on( 'keyup', this.onKeyUp );
		editor.on( 'selectionChange', this.onSelectionChange );
		editor.on( 'BeforeExecCommand', this.maybePropagateUndo );
		editor.on( 'PastePostProcess', this.onPastePostProcess );

		patterns.apply( this, [ editor ] );

		if ( this.props.onSetup ) {
			this.props.onSetup( editor );
		}
	}

	onInit() {
		this.updateFocus();
	}

	onFocus() {
		if ( ! this.props.onFocus ) {
			return;
		}

		// TODO: We need a way to save the focus position ( bookmark maybe )
		this.props.onFocus();
	}

	isActive() {
		return document.activeElement === this.editor.getBody();
	}

	onSelectionChange() {
		// We must check this because selectionChange is a global event.
		if ( ! this.isActive() ) {
			return;
		}

		const collapsed = this.editor.selection.isCollapsed();

		this.setState( {
			empty: tinymce.DOM.isEmpty( this.editor.getBody() ),
		} );

		if (
			this.props.focus && this.props.onFocus &&
			this.props.focus.collapsed !== collapsed
		) {
			this.props.onFocus( {
				...this.props.focus,
				collapsed,
			} );
		}
	}

	maybePropagateUndo( event ) {
		const { onUndo } = this.context;
		if ( onUndo && event.command === 'Undo' && ! this.editor.undoManager.hasUndo() ) {
			// When user attempts Undo when empty Undo stack, propagate undo
			// action to context handler. The compromise here is that: TinyMCE
			// handles Undo until change, at which point `editor.save` resets
			// history. If no history exists, let context handler have a turn.
			// Defer in case an immediate undo causes TinyMCE to be destroyed,
			// if other undo behaviors test presence of an input field.
			defer( onUndo );

			// We could return false here to stop other TinyMCE event handlers
			// from running, but we assume TinyMCE won't do anything on an
			// empty undo stack anyways.
		}
	}

	onPastePostProcess( event ) {
		const childNodes = Array.from( event.node.childNodes );
		const isBlockDelimiter = ( node ) =>
			node.nodeType === 8 && /^ wp:/.test( node.nodeValue );
		const isDoubleBR = ( node ) =>
			node.nodeName === 'BR' && node.previousSibling && node.previousSibling.nodeName === 'BR';
		const isBlockPart = ( node ) =>
			isDoubleBR( node ) || this.editor.dom.isBlock( node );

		// If there's no `onSplit` prop, content will later be converted to
		// inline content.
		if ( this.props.onSplit ) {
			let blocks = [];

			// Internal paste, so parse.
			if ( childNodes.some( isBlockDelimiter ) ) {
				blocks = parse( event.node.innerHTML.replace( /<meta[^>]+>/, '' ) );
			// External paste with block level content, so attempt to assign
			// blocks.
			} else if ( childNodes.some( isBlockPart ) ) {
				blocks = pasteHandler( childNodes );
			}

			if ( blocks.length ) {
				// We must wait for TinyMCE to clean up paste containers after this
				// event.
				window.setTimeout( () => this.splitContent( blocks ), 0 );
				event.preventDefault();
			}
		}
	}

	onChange() {
		if ( ! this.editor.isDirty() ) {
			return;
		}

		this.savedContent = this.getContent();
		this.editor.save();
		this.props.onChange( this.savedContent );
	}

	getFocusPosition() {
		const range = this.editor.selection.getRng();
		const position = range.getBoundingClientRect();

		// Find the parent "relative" positioned container
		const container = this.props.inlineToolbar
			? this.editor.getBody().closest( '.blocks-editable' )
			: this.editor.getBody().closest( '.editor-visual-editor__block' );
		const containerPosition = container.getBoundingClientRect();
		const blockPadding = 14;
		const blockMoverMargin = 18;

		// These offsets are necessary because the toolbar where the link modal lives
		// is absolute positioned and it's not shown when we compute the position here
		// so we compute the position about its parent relative position and adds the offset
		const toolbarOffset = this.props.inlineToolbar
			? { top: 50, left: 0 }
			: { top: 40, left: -( ( blockPadding * 2 ) + blockMoverMargin ) };
		const linkModalWidth = 250;

		return {
			top: position.top - containerPosition.top + ( position.height ) + toolbarOffset.top,
			left: position.left - containerPosition.left - ( linkModalWidth / 2 ) + ( position.width / 2 ) + toolbarOffset.left,
		};
	}

	isStartOfEditor() {
		const range = this.editor.selection.getRng();
		if ( range.startOffset !== 0 || ! range.collapsed ) {
			return false;
		}
		const start = range.startContainer;
		const body = this.editor.getBody();
		let element = start;
		while ( element !== body ) {
			const child = element;
			element = element.parentNode;
			if ( element.firstChild !== child ) {
				return false;
			}
		}
		return true;
	}

	isEndOfEditor() {
		const range = this.editor.selection.getRng();
		if ( range.endOffset !== range.endContainer.textContent.length || ! range.collapsed ) {
			return false;
		}
		const start = range.endContainer;
		const body = this.editor.getBody();
		let element = start;
		while ( element !== body ) {
			const child = element;
			element = element.parentNode;
			if ( element.lastChild !== child ) {
				return false;
			}
		}
		return true;
	}

	onKeyDown( event ) {
		if (
			this.props.onMerge && (
				( event.keyCode === BACKSPACE && this.isStartOfEditor() ) ||
				( event.keyCode === DELETE && this.isEndOfEditor() )
			)
		) {
			const forward = event.keyCode === DELETE;
			this.onChange();
			this.props.onMerge( forward );
			event.preventDefault();
			event.stopImmediatePropagation();
		}

		// If we click shift+Enter on inline Editables, we avoid creating two contenteditables
		// We also split the content and call the onSplit prop if provided.
		if ( event.keyCode === ENTER ) {
			if ( this.props.multiline ) {
				if ( ! this.props.onSplit ) {
					return;
				}

				const rootNode = this.editor.getBody();
				const selectedNode = this.editor.selection.getNode();

				if ( selectedNode.parentNode !== rootNode ) {
					return;
				}

				const dom = this.editor.dom;

				if ( ! dom.isEmpty( selectedNode ) ) {
					return;
				}

				event.preventDefault();

				const childNodes = Array.from( rootNode.childNodes );
				const index = dom.nodeIndex( selectedNode );
				const beforeNodes = childNodes.slice( 0, index );
				const afterNodes = childNodes.slice( index + 1 );
				const beforeElement = nodeListToReact( beforeNodes, createTinyMCEElement );
				const afterElement = nodeListToReact( afterNodes, createTinyMCEElement );

				this.setContent( beforeElement );
				this.props.onSplit( beforeElement, afterElement );
			} else {
				event.preventDefault();

				if ( event.shiftKey || ! this.props.onSplit ) {
					this.editor.execCommand( 'InsertLineBreak', false, event );
				} else {
					this.splitContent();
				}
			}
		}
	}

	onKeyUp( { keyCode } ) {
		if ( keyCode === BACKSPACE ) {
			this.onSelectionChange();
		}
	}

	splitContent( blocks = [] ) {
		const { dom } = this.editor;
		const rootNode = this.editor.getBody();
		const beforeRange = dom.createRng();
		const afterRange = dom.createRng();
		const selectionRange = this.editor.selection.getRng();

		if ( rootNode.childNodes.length ) {
			beforeRange.setStart( rootNode, 0 );
			beforeRange.setEnd( selectionRange.startContainer, selectionRange.startOffset );

			afterRange.setStart( selectionRange.endContainer, selectionRange.endOffset );
			afterRange.setEnd( rootNode, dom.nodeIndex( rootNode.lastChild ) + 1 );

			const beforeFragment = beforeRange.extractContents();
			const afterFragment = afterRange.extractContents();

			const beforeElement = nodeListToReact( beforeFragment.childNodes, createTinyMCEElement );
			const afterElement = nodeListToReact( afterFragment.childNodes, createTinyMCEElement );

			this.setContent( beforeElement );
			this.props.onSplit( beforeElement, afterElement, ...blocks );
		} else {
			this.setContent( [] );
			this.props.onSplit( [], [], ...blocks );
		}
	}

	onNewBlock() {
		if ( this.props.multiline !== 'p' || ! this.props.onSplit ) {
			return;
		}

		// Getting the content before and after the cursor
		const childNodes = Array.from( this.editor.getBody().childNodes );
		let selectedChild = this.editor.selection.getStart();
		while ( childNodes.indexOf( selectedChild ) === -1 && selectedChild.parentNode ) {
			selectedChild = selectedChild.parentNode;
		}
		const splitIndex = childNodes.indexOf( selectedChild );
		if ( splitIndex === -1 ) {
			return;
		}
		const beforeNodes = childNodes.slice( 0, splitIndex );
		const lastNodeBeforeCursor = last( beforeNodes );
		// Avoid splitting on single enter
		if (
			! lastNodeBeforeCursor ||
			beforeNodes.length < 2 ||
			!! lastNodeBeforeCursor.textContent
		) {
			return;
		}

		const before = beforeNodes.slice( 0, beforeNodes.length - 1 );

		// Removing empty nodes from the beginning of the "after"
		// avoids empty paragraphs at the beginning of newly created blocks.
		const after = childNodes.slice( splitIndex ).reduce( ( memo, node ) => {
			if ( ! memo.length && ! node.textContent ) {
				return memo;
			}

			memo.push( node );
			return memo;
		}, [] );

		// Splitting into two blocks
		this.setContent( this.props.value );

		this.props.onSplit(
			nodeListToReact( before, createTinyMCEElement ),
			nodeListToReact( after, createTinyMCEElement )
		);
	}

	onNodeChange( { parents } ) {
		const formats = {};
		const link = find( parents, ( node ) => node.nodeName.toLowerCase() === 'a' );
		if ( link ) {
			formats.link = { value: link.getAttribute( 'href' ) || '', node: link };
		}
		const activeFormats = this.editor.formatter.matchAll( [	'bold', 'italic', 'strikethrough' ] );
		activeFormats.forEach( ( activeFormat ) => formats[ activeFormat ] = true );

		const focusPosition = this.getFocusPosition();
		this.setState( { formats, focusPosition, selectedNodeId: this.state.selectedNodeId + 1 } );
	}

	updateContent() {
		const bookmark = this.editor.selection.getBookmark( 2, true );
		this.savedContent = this.props.value;
		this.setContent( this.savedContent );
		this.editor.selection.moveToBookmark( bookmark );

		// Saving the editor on updates avoid unecessary onChanges calls
		// These calls can make the focus jump
		this.editor.save();
	}

	setContent( content ) {
		if ( ! content ) {
			content = '';
		}

		content = renderToString( content );
		this.editor.setContent( content, { format: 'raw' } );
	}

	getContent() {
		return nodeListToReact( this.editor.getBody().childNodes || [], createTinyMCEElement );
	}

	updateFocus() {
		const { focus } = this.props;
		const isActive = this.isActive();

		if ( focus ) {
			if ( ! isActive ) {
				this.editor.focus();
			}

			// Offset = -1 means we should focus the end of the editable
			if ( focus.offset === -1 && ! this.isEndOfEditor() ) {
				this.editor.selection.select( this.editor.getBody(), true );
				this.editor.selection.collapse( false );
			}
		} else if ( isActive ) {
			this.editor.getBody().blur();
		}
	}

	componentWillUnmount() {
		this.onChange();
	}

	componentDidUpdate( prevProps ) {
		if ( ! isEqual( this.props.focus, prevProps.focus ) ) {
			this.updateFocus();
		}

		// The `savedContent` var allows us to avoid updating the content right after an `onChange` call
		if (
			this.props.tagName === prevProps.tagName &&
			this.props.value !== prevProps.value &&
			this.props.value !== this.savedContent &&
			! isEqual( this.props.value, prevProps.value ) &&
			! isEqual( this.props.value, this.savedContent )
		) {
			this.updateContent();
		}
	}

	isFormatActive( format ) {
		return !! this.state.formats[ format ];
	}

	removeFormat( format ) {
		this.editor.focus();
		this.editor.formatter.remove( format );
	}
	applyFormat( format, args, node ) {
		this.editor.focus();
		this.editor.formatter.apply( format, args, node );
	}

	changeFormats( formats ) {
		forEach( formats, ( formatValue, format ) => {
			if ( format === 'link' ) {
				if ( formatValue !== undefined ) {
					const anchor = this.editor.dom.getParent( this.editor.selection.getNode(), 'a' );
					if ( ! anchor ) {
						this.removeFormat( 'link' );
					}
					this.applyFormat( 'link', { href: formatValue.value }, anchor );
				} else {
					this.editor.execCommand( 'Unlink' );
				}
			} else {
				const isActive = this.isFormatActive( format );
				if ( isActive && ! formatValue ) {
					this.removeFormat( format );
				} else if ( ! isActive && formatValue ) {
					this.applyFormat( format );
				}
			}
		} );

		this.setState( ( state ) => ( {
			formats: merge( {}, state.formats, formats ),
		} ) );

		this.editor.setDirty( true );
	}

	render() {
		const {
			tagName: Tagname = 'div',
			style,
			value,
			focus,
			className,
			inlineToolbar = false,
			formattingControls,
			placeholder,
			multiline: MultilineTag,
		} = this.props;

		// Generating a key that includes `tagName` ensures that if the tag
		// changes, we unmount and destroy the previous TinyMCE element, then
		// mount and initialize a new child element in its place.
		const key = [ 'editor', Tagname ].join();
		const isPlaceholderVisible = placeholder && ! focus && this.state.empty;
		const classes = classnames( className, 'blocks-editable' );

		const formatToolbar = (
			<FormatToolbar
				selectedNodeId={ this.state.selectedNodeId }
				focusPosition={ this.state.focusPosition }
				formats={ this.state.formats }
				onChange={ this.changeFormats }
				enabledControls={ formattingControls }
			/>
		);

		return (
			<div className={ classes }>
				{ focus &&
					<Fill name="Formatting.Toolbar">
						{ ! inlineToolbar && formatToolbar }
					</Fill>
				}
				{ focus && inlineToolbar &&
					<div className="block-editable__inline-toolbar">
						{ formatToolbar }
					</div>
				}
				<TinyMCE
					tagName={ Tagname }
					getSettings={ this.getSettings }
					onSetup={ this.onSetup }
					style={ style }
					defaultValue={ value }
					isPlaceholderVisible={ isPlaceholderVisible }
					label={ placeholder }
					key={ key }
				/>
				{ isPlaceholderVisible &&
					<Tagname
						className="blocks-editable__tinymce"
						style={ style }
					>
						{ MultilineTag ? <MultilineTag>{ placeholder }</MultilineTag> : placeholder }
					</Tagname>
				}
			</div>
		);
	}
}

Editable.contextTypes = {
	onUndo: noop,
};<|MERGE_RESOLUTION|>--- conflicted
+++ resolved
@@ -83,13 +83,8 @@
 
 		this.state = {
 			formats: {},
-<<<<<<< HEAD
-			empty: ! props.value || ! props.value.length,
+			empty: ! value || ! value.length,
 			selectedNodeId: 0,
-=======
-			bookmark: null,
-			empty: ! value || ! value.length,
->>>>>>> 961e987e
 		};
 	}
 
