/**
 * External Dependencies
 */
import { filter, pick, get } from 'lodash';

/**
 * WordPress dependencies
 */
import { Component, Fragment } from '@wordpress/element';
import { __ } from '@wordpress/i18n';
import { mediaUpload } from '@wordpress/utils';
import {
	IconButton,
	DropZone,
	FormFileUpload,
	PanelBody,
	RangeControl,
	SelectControl,
	ToggleControl,
	Toolbar,
} from '@wordpress/components';

/**
 * Internal dependencies
 */
import MediaUpload from '../../media-upload';
import ImagePlaceholder from '../../image-placeholder';
import InspectorControls from '../../inspector-controls';
import BlockControls from '../../block-controls';
import BlockAlignmentToolbar from '../../block-alignment-toolbar';
import GalleryImage from './gallery-image';

const MAX_COLUMNS = 8;
const linkOptions = [
	{ value: 'attachment', label: __( 'Attachment Page' ) },
	{ value: 'media', label: __( 'Media File' ) },
	{ value: 'none', label: __( 'None' ) },
];

export function defaultColumnsNumber( attributes ) {
	return Math.min( 3, attributes.images.length );
}

class GalleryBlock extends Component {
	constructor() {
		super( ...arguments );

		this.onSelectImage = this.onSelectImage.bind( this );
		this.onSelectImages = this.onSelectImages.bind( this );
		this.setLinkTo = this.setLinkTo.bind( this );
		this.setColumnsNumber = this.setColumnsNumber.bind( this );
		this.updateAlignment = this.updateAlignment.bind( this );
		this.toggleImageCrop = this.toggleImageCrop.bind( this );
		this.onRemoveImage = this.onRemoveImage.bind( this );
		this.setImageAttributes = this.setImageAttributes.bind( this );
		this.addFiles = this.addFiles.bind( this );
		this.uploadFromFiles = this.uploadFromFiles.bind( this );

		this.state = {
			selectedImage: null,
		};
	}

	onSelectImage( index ) {
		return () => {
			if ( this.state.selectedImage !== index ) {
				this.setState( {
					selectedImage: index,
				} );
			}
		};
	}

	onRemoveImage( index ) {
		return () => {
			const images = filter( this.props.attributes.images, ( img, i ) => index !== i );
			const { columns } = this.props.attributes;
			this.setState( { selectedImage: null } );
			this.props.setAttributes( {
				images,
				columns: columns ? Math.min( images.length, columns ) : columns,
			} );
		};
	}

	onSelectImages( images ) {
		this.props.setAttributes( {
			images: images.map( ( image ) => pick( image, [ 'alt', 'caption', 'id', 'url' ] ) ),
		} );
	}

	setLinkTo( value ) {
		this.props.setAttributes( { linkTo: value } );
	}

	setColumnsNumber( value ) {
		this.props.setAttributes( { columns: value } );
	}

	updateAlignment( nextAlign ) {
		this.props.setAttributes( { align: nextAlign } );
	}

	toggleImageCrop() {
		this.props.setAttributes( { imageCrop: ! this.props.attributes.imageCrop } );
	}

	getImageCropHelp( checked ) {
		return checked ? __( 'Thumbnails are cropped to align.' ) : __( 'Thumbnails are not cropped.' );
	}

	setImageAttributes( index, attributes ) {
		const { attributes: { images }, setAttributes } = this.props;
		if ( ! images[ index ] ) {
			return;
		}
		setAttributes( {
			images: [
				...images.slice( 0, index ),
				{
					...images[ index ],
					...attributes,
				},
				...images.slice( index + 1 ),
			],
		} );
	}

	uploadFromFiles( event ) {
		this.addFiles( event.target.files );
	}

	addFiles( files ) {
		const currentImages = this.props.attributes.images || [];
		const { setAttributes } = this.props;
		mediaUpload(
			files,
			( images ) => {
				setAttributes( {
					images: currentImages.concat( images ),
				} );
			},
			'image',
		);
	}

	componentWillReceiveProps( nextProps ) {
		// Deselect images when deselecting the block
		if ( ! nextProps.isSelected && this.props.isSelected ) {
			this.setState( {
				selectedImage: null,
				captionSelected: false,
			} );
		}
	}

	render() {
		const { attributes, isSelected, className } = this.props;
		const { images, columns = defaultColumnsNumber( attributes ), align, imageCrop, linkTo } = attributes;

		const dropZone = (
			<DropZone
				onFilesDrop={ this.addFiles }
			/>
		);

		const controls = (
<<<<<<< HEAD
			isSelected && (
				<BlockControls key="controls">
					<BlockAlignmentToolbar
						value={ align }
						onChange={ this.updateAlignment }
					/>
					{ ! get( window, 'customGutenberg.editor.noMediaLibrary' ) && !! images.length && (
						<Toolbar>
							<MediaUpload
								onSelect={ this.onSelectImages }
								type="image"
								multiple
								gallery
								value={ images.map( ( img ) => img.id ) }
								render={ ( { open } ) => (
									<IconButton
										className="components-toolbar__control"
										label={ __( 'Edit Gallery' ) }
										icon="edit"
										onClick={ open }
									/>
								) }
							/>
						</Toolbar>
					) }
				</BlockControls>
			)
=======
			<BlockControls>
				<BlockAlignmentToolbar
					value={ align }
					onChange={ this.updateAlignment }
				/>
				{ !! images.length && (
					<Toolbar>
						<MediaUpload
							onSelect={ this.onSelectImages }
							type="image"
							multiple
							gallery
							value={ images.map( ( img ) => img.id ) }
							render={ ( { open } ) => (
								<IconButton
									className="components-toolbar__control"
									label={ __( 'Edit Gallery' ) }
									icon="edit"
									onClick={ open }
								/>
							) }
						/>
					</Toolbar>
				) }
			</BlockControls>
>>>>>>> 1d05c53e
		);

		if ( images.length === 0 ) {
			return (
				<Fragment>
					{ controls }
					<ImagePlaceholder
						className={ className }
						icon="format-gallery"
						label={ __( 'Gallery' ) }
						onSelectImage={ this.onSelectImages }
						multiple
					/>
				</Fragment>
			);
		}

		return (
			<Fragment>
				{ controls }
				<InspectorControls>
					<PanelBody title={ __( 'Gallery Settings' ) }>
						{ images.length > 1 && <RangeControl
							label={ __( 'Columns' ) }
							value={ columns }
							onChange={ this.setColumnsNumber }
							min={ 1 }
							max={ Math.min( MAX_COLUMNS, images.length ) }
						/> }
						<ToggleControl
							label={ __( 'Crop Images' ) }
							checked={ !! imageCrop }
							onChange={ this.toggleImageCrop }
							help={ this.getImageCropHelp }
						/>
						<SelectControl
							label={ __( 'Link to' ) }
							value={ linkTo }
							onChange={ this.setLinkTo }
							options={ linkOptions }
						/>
					</PanelBody>
				</InspectorControls>
				<ul className={ `${ className } align${ align } columns-${ columns } ${ imageCrop ? 'is-cropped' : '' }` }>
					{ dropZone }
					{ images.map( ( img, index ) => (
						<li className="blocks-gallery-item" key={ img.id || img.url }>
							<GalleryImage
								url={ img.url }
								alt={ img.alt }
								id={ img.id }
								isSelected={ isSelected && this.state.selectedImage === index }
								onRemove={ this.onRemoveImage( index ) }
								onSelect={ this.onSelectImage( index ) }
								setAttributes={ ( attrs ) => this.setImageAttributes( index, attrs ) }
								caption={ img.caption }
							/>
						</li>
					) ) }
					{ isSelected &&
						<li className="blocks-gallery-item">
							<FormFileUpload
								multiple
								isLarge
								className="blocks-gallery-add-item-button"
								onChange={ this.uploadFromFiles }
								accept="image/*"
								icon="insert"
							>
								{ __( 'Upload an image' ) }
							</FormFileUpload>
						</li>
					}
				</ul>
			</Fragment>
		);
	}
}

export default GalleryBlock;<|MERGE_RESOLUTION|>--- conflicted
+++ resolved
@@ -165,41 +165,12 @@
 		);
 
 		const controls = (
-<<<<<<< HEAD
-			isSelected && (
-				<BlockControls key="controls">
-					<BlockAlignmentToolbar
-						value={ align }
-						onChange={ this.updateAlignment }
-					/>
-					{ ! get( window, 'customGutenberg.editor.noMediaLibrary' ) && !! images.length && (
-						<Toolbar>
-							<MediaUpload
-								onSelect={ this.onSelectImages }
-								type="image"
-								multiple
-								gallery
-								value={ images.map( ( img ) => img.id ) }
-								render={ ( { open } ) => (
-									<IconButton
-										className="components-toolbar__control"
-										label={ __( 'Edit Gallery' ) }
-										icon="edit"
-										onClick={ open }
-									/>
-								) }
-							/>
-						</Toolbar>
-					) }
-				</BlockControls>
-			)
-=======
 			<BlockControls>
 				<BlockAlignmentToolbar
 					value={ align }
 					onChange={ this.updateAlignment }
 				/>
-				{ !! images.length && (
+				{ ! get( window, 'customGutenberg.editor.noMediaLibrary' ) && !! images.length && (
 					<Toolbar>
 						<MediaUpload
 							onSelect={ this.onSelectImages }
@@ -219,7 +190,6 @@
 					</Toolbar>
 				) }
 			</BlockControls>
->>>>>>> 1d05c53e
 		);
 
 		if ( images.length === 0 ) {
